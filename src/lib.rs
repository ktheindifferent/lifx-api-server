// TODO - Impliment authentication header (DONE)
// TODO - Wrap as a rust library with configurable ports + authentication (DONE)
// TODO - Impliment LIFX Effects, Scenes, Clean, Cycle
// TODO - Impliment an extended API for changing device labels, wifi-config, etc.


use get_if_addrs::{get_if_addrs, IfAddr, Ifv4Addr};
use lifx_rs::lan::{get_product_info, BuildOptions, Message, PowerLevel, ProductInfo, RawMessage, HSBK};
use std::collections::HashMap;
use std::net::{IpAddr, SocketAddr, UdpSocket};
use std::sync::{Arc, Mutex};
use std::thread::{spawn};
use std::time::{Duration, Instant};
use rouille::try_or_400;
use rand::{thread_rng, Rng};
use rand::distributions::Alphanumeric;
use std::thread;

use rouille::Response;
use rouille::post_input;


use serde::{Serialize, Deserialize};
use serde_json::json;

use palette::{Hsv, Srgb, IntoColor};

use colors_transform::{Rgb, Color};



const HOUR: Duration = Duration::from_secs(60 * 60);

<<<<<<< HEAD
// Helper functions for safe parsing
fn parse_u16_safe(value: &str) -> Result<u16, String> {
    value.parse::<u16>()
        .map_err(|_| format!("Invalid u16 value: {}", value))
}

fn parse_f64_safe(value: &str) -> Result<f64, String> {
    value.parse::<f64>()
        .map_err(|_| format!("Invalid f64 value: {}", value))
}

fn parse_i64_safe(value: &str) -> Result<i64, String> {
    value.parse::<i64>()
        .map_err(|_| format!("Invalid i64 value: {}", value))
}
=======
// Rate limiting configuration
const MAX_AUTH_ATTEMPTS: u32 = 5;
const AUTH_WINDOW_SECONDS: u64 = 60;

// LIFX Protocol Color Conversion Constants
// The LIFX protocol represents HSBK values as 16-bit unsigned integers (0-65535)
// instead of standard ranges (Hue: 0-360°, Saturation/Brightness: 0-100%)
// 
// According to LIFX protocol documentation, they recommend using 0x10000 (65536)
// for hue conversion to achieve consistent rounding behavior
const LIFX_HUE_MAX: f32 = 65536.0; // 0x10000 for consistent rounding as per LIFX docs
const LIFX_HUE_DEGREE_FACTOR: f32 = LIFX_HUE_MAX / 360.0; // Converts degrees to u16

// For saturation and brightness, LIFX uses the full u16 range (0-65535)
const LIFX_SATURATION_MAX: f32 = 65535.0; // 0xFFFF
const LIFX_BRIGHTNESS_MAX: f32 = 65535.0; // 0xFFFF

// Pre-calculated LIFX hue values for named colors (in u16 format)
// These are calculated using: hue_u16 = (degrees * 65536 / 360) % 65536
const HUE_RED: u16 = 0;        // 0°
const HUE_ORANGE: u16 = 7099;  // ~39°
const HUE_YELLOW: u16 = 10922; // 60°
const HUE_GREEN: u16 = 21845;  // 120°
const HUE_CYAN: u16 = 32768;   // 180°
const HUE_BLUE: u16 = 43690;   // 240°
const HUE_PURPLE: u16 = 50062; // ~275°
const HUE_PINK: u16 = 63715;   // ~350°

// Simple rate limiter for authentication attempts
#[derive(Debug, Clone)]
struct AuthAttempt {
    timestamp: Instant,
    count: u32,
}

struct RateLimiter {
    attempts: Arc<Mutex<HashMap<String, AuthAttempt>>>,
}

impl RateLimiter {
    fn new() -> Self {
        RateLimiter {
            attempts: Arc::new(Mutex::new(HashMap::new())),
        }
    }

    fn check_and_update(&self, client_ip: String) -> bool {
        let mut attempts = self.attempts.lock().unwrap();
        let now = Instant::now();
        let window = Duration::from_secs(AUTH_WINDOW_SECONDS);
        
        match attempts.get_mut(&client_ip) {
            Some(attempt) => {
                if now.duration_since(attempt.timestamp) > window {
                    // Reset window
                    attempt.timestamp = now;
                    attempt.count = 1;
                    true
                } else if attempt.count >= MAX_AUTH_ATTEMPTS {
                    // Too many attempts
                    false
                } else {
                    // Increment counter
                    attempt.count += 1;
                    true
                }
            }
            None => {
                // First attempt
                attempts.insert(client_ip, AuthAttempt {
                    timestamp: now,
                    count: 1,
                });
                true
            }
        }
    }

    fn cleanup_old_entries(&self) {
        let mut attempts = self.attempts.lock().unwrap();
        let now = Instant::now();
        let window = Duration::from_secs(AUTH_WINDOW_SECONDS * 2);
        
        attempts.retain(|_, attempt| {
            now.duration_since(attempt.timestamp) <= window
        });
    }
}

// Authentication middleware result
enum AuthResult {
    Authorized,
    Unauthorized(Response),
}

// Centralized authentication middleware
fn authenticate_request(
    request: &rouille::Request,
    secret_key: &str,
    rate_limiter: &Arc<RateLimiter>,
) -> AuthResult {
    // Extract client IP for rate limiting
    let client_ip = request.remote_addr().ip().to_string();
    
    // Get authorization header
    let auth_header = request.header("Authorization");
    
    match auth_header {
        None => {
            // Check rate limit for failed auth attempts
            if !rate_limiter.check_and_update(client_ip) {
                return AuthResult::Unauthorized(
                    Response::text("Too many authentication attempts. Please try again later.")
                        .with_status_code(429)
                        .with_additional_header("Retry-After", "60")
                );
            }
            
            // Return 401 Unauthorized when no auth header is present
            AuthResult::Unauthorized(
                Response::text("Unauthorized: Missing Authorization header")
                    .with_status_code(401)
                    .with_additional_header("WWW-Authenticate", "Bearer realm=\"LIFX API\"")
            )
        }
        Some(auth_value) => {
            // Validate the token
            let expected_token = format!("Bearer {}", secret_key);
            if auth_value != &expected_token {
                // Check rate limit for failed auth attempts
                if !rate_limiter.check_and_update(client_ip) {
                    return AuthResult::Unauthorized(
                        Response::text("Too many authentication attempts. Please try again later.")
                            .with_status_code(429)
                            .with_additional_header("Retry-After", "60")
                    );
                }
                
                // Return 401 Unauthorized for invalid token
                AuthResult::Unauthorized(
                    Response::text("Unauthorized: Invalid token")
                        .with_status_code(401)
                        .with_additional_header("WWW-Authenticate", "Bearer realm=\"LIFX API\"")
                )
            } else {
                AuthResult::Authorized
            }
        }
    }
}

>>>>>>> 146235ff

#[derive(Debug)]
struct RefreshableData<T> {
    data: Option<T>,
    max_age: Duration,
    last_updated: Instant,
    refresh_msg: Message,
}

impl<T> RefreshableData<T> {
    fn empty(max_age: Duration, refresh_msg: Message) -> RefreshableData<T> {
        RefreshableData {
            data: None,
            max_age,
            last_updated: Instant::now(),
            refresh_msg,
        }
    }
    fn update(&mut self, data: T) {
        self.data = Some(data);
        self.last_updated = Instant::now();


    }
    fn needs_refresh(&self) -> bool {
        self.data.is_none() || self.last_updated.elapsed() > self.max_age
    }
    fn as_ref(&self) -> Option<&T> {
        self.data.as_ref()
    }
}

#[derive(Debug, Serialize)]
struct BulbInfo {
    pub id: String,
    pub uuid: String,
    pub label: String,
    pub connected: bool,
    pub power: String,
    #[serde(rename = "color")]
    pub lifx_color: Option<LifxColor>,
    pub brightness: f64,
    #[serde(rename = "group")]
    pub lifx_group: Option<LifxGroup>,
    #[serde(rename = "location")]
    pub lifx_location: Option<LifxLocation>,
    pub product: Option<ProductInfo>,
    #[serde(rename = "last_seen")]
    pub lifx_last_seen: String,
    #[serde(rename = "seconds_since_seen")]
    pub seconds_since_seen: i64,
    // pub error: Option<String>,
    // pub errors: Option<Vec<Error>>,

    #[serde(skip_serializing)]
    last_seen: Instant,

    source: u32,

    target: u64,

    addr: SocketAddr,

    #[serde(skip_serializing)]
    group: RefreshableData<LifxGroup>,


    #[serde(skip_serializing)]
    name: RefreshableData<String>,
    #[serde(skip_serializing)]
    model: RefreshableData<(u32, u32)>,
    #[serde(skip_serializing)]
    location: RefreshableData<String>,
    #[serde(skip_serializing)]
    host_firmware: RefreshableData<u32>,
    #[serde(skip_serializing)]
    wifi_firmware: RefreshableData<u32>,
    #[serde(skip_serializing)]
    power_level: RefreshableData<PowerLevel>,
    #[serde(skip_serializing)]
    color: LiColor,
}

#[derive(Debug)]
enum LiColor {
    Unknown,
    Single(RefreshableData<HSBK>),
    Multi(RefreshableData<Vec<Option<HSBK>>>),
}

#[derive(Debug, Serialize)]
#[serde(rename_all = "camelCase")]
#[doc(hidden)]
pub struct LifxLocation {
    pub id: String,
    pub name: String,
}

/// Represents an LIFX Color
#[derive(Debug, Serialize)]
#[serde(rename_all = "camelCase")]
pub struct LifxColor {
    pub hue: u16,
    pub saturation: u16,
    pub kelvin: u16,
    pub brightness: u16,
}

#[derive(Debug, Serialize)]
#[serde(rename_all = "camelCase")]
#[doc(hidden)]
pub struct LifxGroup {
    pub id: String,
    pub name: String,
}

impl BulbInfo {
    fn new(source: u32, target: u64, addr: SocketAddr) -> BulbInfo {
        let id: String = thread_rng().sample_iter(&Alphanumeric).take(12).map(char::from).collect();
        let uuid: String = thread_rng().sample_iter(&Alphanumeric).take(30).map(char::from).collect();
        BulbInfo {
            id: id.to_string(),
            uuid: uuid.to_string(),
            label: format!(""),
            connected: true,
            power: format!("off"),
            lifx_color: None,
            brightness: 0.0,
            lifx_group: None,
            lifx_location: None,
            product: None,
            lifx_last_seen: format!(""),
            seconds_since_seen: 0,
            last_seen: Instant::now(),
            source,
            target,
            addr,
            group: RefreshableData::empty(HOUR, Message::GetGroup),
            location: RefreshableData::empty(HOUR, Message::GetLocation),
            name: RefreshableData::empty(HOUR, Message::GetLabel),
            model: RefreshableData::empty(HOUR, Message::GetVersion),
            host_firmware: RefreshableData::empty(HOUR, Message::GetHostFirmware),
            wifi_firmware: RefreshableData::empty(HOUR, Message::GetWifiFirmware),
            power_level: RefreshableData::empty(Duration::from_millis(500), Message::GetPower),
            color: LiColor::Unknown,
        }
    }

    fn update(&mut self, addr: SocketAddr) {
        self.last_seen = Instant::now();
        self.addr = addr;
    }

    fn refresh_if_needed<T>(
        &self,
        sock: &UdpSocket,
        data: &RefreshableData<T>,
    ) -> Result<(), failure::Error> {
        if data.needs_refresh() {
            let options = BuildOptions {
                target: Some(self.target),
                res_required: true,
                source: self.source,
                ..Default::default()
            };
            let message = RawMessage::build(&options, data.refresh_msg.clone())?;
            sock.send_to(&message.pack()?, self.addr)?;
        }
        Ok(())
    }

    fn set_power(
        &self,
        sock: &UdpSocket,
        power_level: PowerLevel,
    ) -> Result<(), failure::Error> {
        
        let options = BuildOptions {
            target: Some(self.target),
            res_required: true,
            source: self.source,
            ..Default::default()
        };
        let message = RawMessage::build(&options, Message::SetPower{level: power_level})?;
        sock.send_to(&message.pack()?, self.addr)?;
  
        Ok(())
    }

    fn set_infrared(
        &self,
        sock: &UdpSocket,
        brightness: u16,
    ) -> Result<(), failure::Error> {
        
        let options = BuildOptions {
            target: Some(self.target),
            res_required: true,
            source: self.source,
            ..Default::default()
        };
        let message = RawMessage::build(&options, Message::LightSetInfrared{brightness: brightness})?;
        sock.send_to(&message.pack()?, self.addr)?;
  
        Ok(())
    }


    fn set_color(
        &self,
        sock: &UdpSocket,
        color: HSBK,
        duration: u32
    ) -> Result<(), failure::Error> {
        
        let options = BuildOptions {
            target: Some(self.target),
            res_required: true,
            source: self.source,
            ..Default::default()
        };
        let message = RawMessage::build(&options, Message::LightSetColor{reserved: 0, color: color, duration: duration})?;
        sock.send_to(&message.pack()?, self.addr)?;
  
        Ok(())
    }




    fn query_for_missing_info(&self, sock: &UdpSocket) -> Result<(), failure::Error> {
        self.refresh_if_needed(sock, &self.name)?;
        self.refresh_if_needed(sock, &self.model)?;
        self.refresh_if_needed(sock, &self.location)?;
        self.refresh_if_needed(sock, &self.host_firmware)?;
        self.refresh_if_needed(sock, &self.wifi_firmware)?;
        self.refresh_if_needed(sock, &self.power_level)?;
        self.refresh_if_needed(sock, &self.group)?;
        match &self.color {
            LiColor::Unknown => (), // we'll need to wait to get info about this bulb's model, so we'll know if it's multizone or not
            LiColor::Single(d) => self.refresh_if_needed(sock, d)?,
            LiColor::Multi(d) => self.refresh_if_needed(sock, d)?,
        }

    

        Ok(())
    }
}

// impl std::fmt::Debug for BulbInfo {
//     fn fmt(&self, f: &mut std::fmt::Formatter<'_>) -> std::fmt::Result {
//         write!(f, "BulbInfo({:0>16X} - {}  ", self.target, self.addr)?;

//         if let Some(name) = self.name.as_ref() {
//             write!(f, "{}", name)?;
//         }
//         if let Some(location) = self.location.as_ref() {
//             write!(f, "/{}", location)?;
//         }
//         if let Some((vendor, product)) = self.model.as_ref() {
//             if let Some(info) = get_product_info(*vendor, *product) {
//                 write!(f, " - {} ", info.name)?;
//             } else {
//                 write!(
//                     f,
//                     " - Unknown model (vendor={}, product={}) ",
//                     vendor, product
//                 )?;
//             }
//         }
//         if let Some(fw_version) = self.host_firmware.as_ref() {
//             write!(f, " McuFW:{:x}", fw_version)?;
//         }
//         if let Some(fw_version) = self.wifi_firmware.as_ref() {
//             write!(f, " WifiFW:{:x}", fw_version)?;
//         }
//         if let Some(level) = self.power_level.as_ref() {
//             if *level == PowerLevel::Enabled {
//                 write!(f, "  Powered On(")?;
//                 match self.color {
//                     Color::Unknown => write!(f, "??")?,
//                     Color::Single(ref color) => {
//                         f.write_str(
//                             &color
//                                 .as_ref()
//                                 .map(|c| c.describe(false))
//                                 .unwrap_or_else(|| "??".to_owned()),
//                         )?;
//                     }
//                     Color::Multi(ref color) => {
//                         if let Some(vec) = color.as_ref() {
//                             write!(f, "Zones: ")?;
//                             for zone in vec {
//                                 if let Some(color) = zone {
//                                     write!(f, "{} ", color.describe(true))?;
//                                 } else {
//                                     write!(f, "?? ")?;
//                                 }
//                             }
//                         }
//                     }
//                 }
//                 write!(f, ")")?;
//             } else {
//                 write!(f, "  Powered Off")?;
//             }
//         }
//         write!(f, ")")
//     }
// }

struct Manager {
    bulbs: Arc<Mutex<HashMap<u64, BulbInfo>>>,
    last_discovery: Instant,
    sock: UdpSocket,
    source: u32,
}

impl Manager {
    fn new() -> Result<Manager, failure::Error> {
        let sock = UdpSocket::bind("0.0.0.0:56700")?;
        sock.set_broadcast(true)?;

        // spawn a thread that can send to our socket
        let recv_sock = sock.try_clone()?;

        let bulbs = Arc::new(Mutex::new(HashMap::new()));
        let receiver_bulbs = bulbs.clone();
        let source = 0x72757374;

        // spawn a thread that will receive data from our socket and update our internal data structures
        spawn(move || Self::worker(recv_sock, source, receiver_bulbs));

        let mut mgr = Manager {
            bulbs,
            last_discovery: Instant::now(),
            sock,
            source,
        };
        mgr.discover()?;
        Ok(mgr)
    }

    fn handle_message(raw: RawMessage, bulb: &mut BulbInfo) -> Result<(), lifx_rs::lan::Error> {
        match Message::from_raw(&raw)? {
            Message::StateService { port: _, service: _ } => {
                // if port != bulb.addr.port() as u32 || service != Service::UDP {
                //     println!("Unsupported service: {:?}/{}", service, port);
                // }
            }
            Message::StateLabel { label } => {
                bulb.name.update(label.0);
                bulb.label = bulb.name.data.as_ref().map(|s| s.to_string()).unwrap_or_else(|| String::from("unknown"));

            },

  
            Message::StateLocation { location, label, updated_at: _ } => {

                let lab = label.0;

                bulb.location.update(lab.clone());


          
                let group_two = LifxLocation{id: format!("{:?}", location.0).replace(", ", "").replace("[", "").replace("]", ""), name: lab};
                bulb.lifx_location = Some(group_two);

            },
            Message::StateVersion {
                vendor, product, ..
            } => {
                bulb.model.update((vendor, product));
                if let Some(info) = get_product_info(vendor, product) {
                    // println!("{:?}", info.clone());

                    bulb.product = Some(info.clone());

                    if info.capabilities.has_multizone {
                        bulb.color = LiColor::Multi(RefreshableData::empty(
                            Duration::from_secs(15),
                            Message::GetColorZones {
                                start_index: 0,
                                end_index: 255,
                            },
                        ))
                    } else {
                        bulb.color = LiColor::Single(RefreshableData::empty(
                            Duration::from_secs(15),
                            Message::LightGet,
                        ))
                    }
                }
            }
            Message::StatePower { level } => {
                bulb.power_level.update(level);

                if bulb.power_level.data.as_ref() == Some(&PowerLevel::Enabled) {
                    bulb.power = format!("on");
                } else {
                    bulb.power = format!("off");
                }

               
            },

            Message::StateGroup { group, label, updated_at: _ } => {

                let group_one = LifxGroup{id: format!("{:?}", group.0), name: label.to_string()};
                
                let group_two = LifxGroup{id: format!("{:?}", group.0).replace(", ", "").replace("[", "").replace("]", ""), name: label.to_string()};
                bulb.group.update(group_one);
                bulb.lifx_group = Some(group_two);
            },



            Message::StateHostFirmware { version, .. } => bulb.host_firmware.update(version),
            Message::StateWifiFirmware { version, .. } => bulb.wifi_firmware.update(version),
            Message::LightState {
                color,
                power,
                label,
                ..
            } => {
                if let LiColor::Single(ref mut d) = bulb.color {
                    d.update(color);

                    let bc = color;


                    bulb.lifx_color = Some(LifxColor{
                        hue: bc.hue,
                        saturation: bc.saturation,
                        kelvin: bc.kelvin,
                        brightness: bc.brightness,
                    });

                    bulb.brightness = (bc.brightness as f32 / LIFX_BRIGHTNESS_MAX) as f64;


                    bulb.power_level.update(power);
                }
                bulb.name.update(label.0);
            }
            Message::StateZone {
                count,
                index,
                color,
            } => {
                if let LiColor::Multi(ref mut d) = bulb.color {
                    d.data.get_or_insert_with(|| {
                        let mut v = Vec::with_capacity(count as usize);
                        v.resize(count as usize, None);
                        assert!(index <= count);
                        v
                    })[index as usize] = Some(color);
                }
            }
            Message::StateMultiZone {
                count,
                index,
                color0,
                color1,
                color2,
                color3,
                color4,
                color5,
                color6,
                color7,
            } => {
                if let LiColor::Multi(ref mut d) = bulb.color {
                    let v = d.data.get_or_insert_with(|| {
                        let mut v = Vec::with_capacity(count as usize);
                        v.resize(count as usize, None);
                        assert!(index + 7 <= count);
                        v
                    });

                    v[index as usize + 0] = Some(color0);
                    v[index as usize + 1] = Some(color1);
                    v[index as usize + 2] = Some(color2);
                    v[index as usize + 3] = Some(color3);
                    v[index as usize + 4] = Some(color4);
                    v[index as usize + 5] = Some(color5);
                    v[index as usize + 6] = Some(color6);
                    v[index as usize + 7] = Some(color7);
                }
            }
            unknown => {
                println!("Received, but ignored {:?}", unknown);
            }
        }
        Ok(())
    }

    fn worker(
        recv_sock: UdpSocket,
        source: u32,
        receiver_bulbs: Arc<Mutex<HashMap<u64, BulbInfo>>>,
    ) {
        let mut buf = [0; 1024];
        loop {
            match recv_sock.recv_from(&mut buf) {
                Ok((0, addr)) => println!("Received a zero-byte datagram from {:?}", addr),
                Ok((nbytes, addr)) => match RawMessage::unpack(&buf[0..nbytes]) {
                    Ok(raw) => {
                        if raw.frame_addr.target == 0 {
                            continue;
                        }
                        if let Ok(mut bulbs) = receiver_bulbs.lock() {
                            let bulb = bulbs
                                .entry(raw.frame_addr.target)
                                .and_modify(|bulb| bulb.update(addr))
                                .or_insert_with(|| {
                                    BulbInfo::new(source, raw.frame_addr.target, addr)
                                });
                            if let Err(e) = Self::handle_message(raw, bulb) {
                                println!("Error handling message from {}: {}", addr, e)
                            }
                        }
                    }
                    Err(e) => println!("Error unpacking raw message from {}: {}", addr, e),
                },
                Err(e) => panic!("recv_from err {:?}", e),
            }
        }
    }

    fn discover(&mut self) -> Result<(), failure::Error> {
        println!("Doing discovery");

        let opts = BuildOptions {
            source: self.source,
            ..Default::default()
        };
        let rawmsg = RawMessage::build(&opts, Message::GetService)
            .map_err(|e| lifx_rs::lan::Error::Io(std::io::Error::new(std::io::ErrorKind::Other, format!("Failed to build message: {:?}", e))))?;
        let bytes = rawmsg.pack()
            .map_err(|e| lifx_rs::lan::Error::Io(std::io::Error::new(std::io::ErrorKind::Other, format!("Failed to pack message: {:?}", e))))?;

        for addr in get_if_addrs()
            .map_err(|e| lifx_rs::lan::Error::Io(std::io::Error::new(std::io::ErrorKind::Other, format!("Failed to get network interfaces: {:?}", e))))? {
            match addr.addr {
                IfAddr::V4(Ifv4Addr {
                    broadcast: Some(bcast),
                    ..
                }) => {
                    if addr.ip().is_loopback() {
                        continue;
                    }
                    let addr = SocketAddr::new(IpAddr::V4(bcast), 56700);
                    println!("Discovering bulbs on LAN {:?}", addr);
                    self.sock.send_to(&bytes, &addr)?;
                }
                _ => {}
            }
        }

        self.last_discovery = Instant::now();

        Ok(())
    }

    fn refresh(&self) {
        if let Ok(bulbs) = self.bulbs.lock() {
            for bulb in bulbs.values() {
                match bulb.query_for_missing_info(&self.sock){
                    Ok(_missing_info) => {
                    },
                    Err(e) => {
                        println!("Error querying for missing info: {:?}", e);
                    }
                }
            }
        }
    }
}

/// Used to set the params when posting a FlameEffect event
#[derive(Default, Debug, Clone, PartialEq, Serialize, Deserialize)]
#[serde(rename_all = "camelCase")]
pub struct Config {
    pub secret_key: String,
    pub port: u16,
}

pub fn start(config: Config) {


    if let Err(e) = sudo::with_env(&["SECRET_KEY"]) {
        eprintln!("Failed to preserve SECRET_KEY environment variable: {}", e);
        std::process::exit(1);
    }
    
    if let Err(e) = sudo::escalate_if_needed() {
        eprintln!("Failed to escalate privileges: {}", e);
        std::process::exit(1);
    }


    let mgr = Manager::new();

    match mgr {
        Ok(mgr) => {
            let mgr_arc = Arc::new(Mutex::new(mgr));

            let th_arc_mgr = Arc::clone(&mgr_arc);

            thread::spawn(move || {
                loop{
                    let mut lock = match th_arc_mgr.lock() {
                        Ok(l) => l,
                        Err(e) => {
                            eprintln!("Failed to acquire lock: {}", e);
                            thread::sleep(Duration::from_millis(1000));
                            continue;
                        }
                    };
                    let mgr = &mut *lock;  
                
                    // if Instant::now() - mgr.last_discovery > Duration::from_secs(300) {
                    //     mgr.discover().unwrap();
                    // }
            
                    mgr.refresh();
                    thread::sleep(Duration::from_millis(1000));
                }
        
            });
        
        
            let th2_arc_mgr = Arc::clone(&mgr_arc);
            
            // Initialize rate limiter
            let rate_limiter = Arc::new(RateLimiter::new());
            
            // Spawn cleanup thread for rate limiter
            let cleanup_limiter = Arc::clone(&rate_limiter);
            thread::spawn(move || {
                loop {
                    thread::sleep(Duration::from_secs(120));
                    cleanup_limiter.cleanup_old_entries();
                }
            });
        
            thread::spawn(move || {
                rouille::start_server(format!("0.0.0.0:{}", config.port).as_str(), move |request| {
        
                    // Use centralized authentication middleware
                    match authenticate_request(request, &config.secret_key, &rate_limiter) {
                        AuthResult::Unauthorized(response) => return response,
                        AuthResult::Authorized => {
                            // Continue with request processing
                        }
                    }
        
        
        
        
                    let mut response = Response::text("hello world");
        
                    let mut lock = match th2_arc_mgr.lock() {
                        Ok(l) => l,
                        Err(e) => {
                            eprintln!("Failed to acquire lock: {}", e);
                            return Response::text("Internal Server Error").with_status_code(500);
                        }
                    };
                    let mgr = &mut *lock;  
        
                
                    mgr.refresh();
        
        
                    let urls = request.url().to_string();
                    let split = urls.split("/");
                    let vec: Vec<&str> = split.collect();
        
                    let mut selector = "";
        
                    if vec.len() >= 3 {
                        selector = vec[3];
                    }
            
        
        
                    let mut bulbs_vec: Vec<&BulbInfo> = Vec::new();
        
                    let bulbs = match mgr.bulbs.lock() {
                        Ok(b) => b,
                        Err(e) => {
                            eprintln!("Failed to acquire bulbs lock: {}", e);
                            return Response::text("Internal Server Error").with_status_code(500);
                        }
                    };
                    
                        
                    for bulb in bulbs.values() {
                        println!("{:?}", *bulb);
                        bulbs_vec.push(bulb);
                    }
        
                    if selector == "all"{
                    
                    }
        
                    if selector.contains("group_id:"){
                        bulbs_vec = bulbs_vec
                        .into_iter()
                        .filter(|b| b.lifx_group.as_ref().map_or(false, |g| g.id.contains(&selector.replace("group_id:", ""))))
                        .collect();
                    }
        
                    if selector.contains("location_id:"){
                        bulbs_vec = bulbs_vec
                        .into_iter()
                        .filter(|b| b.lifx_location.as_ref().map_or(false, |l| l.id.contains(&selector.replace("location_id:", ""))))
                        .collect();
                    }
        
                    if selector.contains("id:"){
                        bulbs_vec = bulbs_vec
                        .into_iter()
                        .filter(|b| b.id.contains(&selector.replace("id:", "")))
                        .collect();
                    }
        
        
                    // (PUT) SetStates
                    // https://api.lifx.com/v1/lights/states
                    if request.url().contains("/lights/states") && request.method() == "PUT" {
                        #[derive(Deserialize)]
                        struct StateUpdate {
                            selector: String,
                            power: Option<String>,
                            color: Option<String>,
                            brightness: Option<f64>,
                            duration: Option<f64>,
                            infrared: Option<f64>,
                            fast: Option<bool>,
                        }

                        #[derive(Deserialize)]
                        struct StatesRequest {
                            states: Vec<StateUpdate>,
                            defaults: Option<StateUpdate>,
                        }

                        #[derive(Serialize)]
                        struct StateResult {
                            id: String,
                            label: String,
                            status: String,
                        }

                        #[derive(Serialize)]
                        struct StatesResponse {
                            results: Vec<StateResult>,
                        }

                        let body = try_or_400!(rouille::input::plain_text_body(request));
                        let input: StatesRequest = try_or_400!(serde_json::from_str(&body));
                        let mut results = Vec::new();

                        for state_update in input.states {
                            // Filter bulbs based on selector
                            let mut filtered_bulbs: Vec<&BulbInfo> = Vec::new();
                            
                            for bulb in bulbs.values() {
                                let mut matches = false;
                                
                                if state_update.selector == "all" {
                                    matches = true;
                                } else if state_update.selector.starts_with("id:") {
                                    let id = state_update.selector.strip_prefix("id:").unwrap_or("");
                                    matches = bulb.id.contains(id);
                                } else if state_update.selector.starts_with("group_id:") {
                                    let group_id = state_update.selector.strip_prefix("group_id:").unwrap_or("");
                                    matches = bulb.lifx_group.as_ref().map_or(false, |g| g.id.contains(group_id));
                                } else if state_update.selector.starts_with("location_id:") {
                                    let location_id = state_update.selector.strip_prefix("location_id:").unwrap_or("");
                                    matches = bulb.lifx_location.as_ref().map_or(false, |l| l.id.contains(location_id));
                                } else if state_update.selector.starts_with("label:") {
                                    let label = state_update.selector.strip_prefix("label:").unwrap_or("");
                                    matches = bulb.label.contains(label);
                                }
                                
                                if matches {
                                    filtered_bulbs.push(bulb);
                                }
                            }

                            // Apply state changes to filtered bulbs
                            for bulb in filtered_bulbs {
                                let mut status = "ok";
                                
                                // Apply power state
                                if let Some(ref power) = state_update.power {
                                    let result = if power == "on" {
                                        bulb.set_power(&mgr.sock, PowerLevel::Enabled)
                                    } else {
                                        bulb.set_power(&mgr.sock, PowerLevel::Standby)
                                    };
                                    
                                    if result.is_err() {
                                        status = "error";
                                    }
                                }
                                
                                // Apply color if specified
                                if let Some(ref color_str) = state_update.color {
                                    // Reuse existing color parsing logic
                                    let mut kelvin = bulb.lifx_color.as_ref().map_or(6500, |c| c.kelvin);
                                    let mut brightness = bulb.lifx_color.as_ref().map_or(LIFX_BRIGHTNESS_MAX as u16, |c| c.brightness);
                                    let mut saturation = bulb.lifx_color.as_ref().map_or(0, |c| c.saturation);
                                    let mut hue = bulb.lifx_color.as_ref().map_or(0, |c| c.hue);
                                    let duration = state_update.duration.unwrap_or(0.0) as u32;
                                    
                                    // Parse color string and update HSBK values
                                    let hsbk = if color_str.starts_with("kelvin:") {
                                        let k = color_str.strip_prefix("kelvin:").unwrap_or("6500").parse::<u16>().unwrap_or(6500);
                                        HSBK { hue, saturation: 0, brightness, kelvin: k }
                                    } else if color_str.starts_with("hue:") {
                                        let h = color_str.strip_prefix("hue:").unwrap_or("0").parse::<u16>().unwrap_or(0);
                                        HSBK { hue: h, saturation, brightness, kelvin }
                                    } else if color_str.starts_with("brightness:") {
                                        let b = color_str.strip_prefix("brightness:").unwrap_or("1.0").parse::<f64>().unwrap_or(1.0);
                                        HSBK { hue, saturation, brightness: (b as f32 * LIFX_BRIGHTNESS_MAX) as u16, kelvin }
                                    } else if color_str.starts_with("saturation:") {
                                        let s = color_str.strip_prefix("saturation:").unwrap_or("1.0").parse::<f64>().unwrap_or(1.0);
                                        HSBK { hue, saturation: (s as f32 * LIFX_SATURATION_MAX) as u16, brightness, kelvin }
                                    } else {
                                        // Handle named colors
                                        match color_str.as_str() {
                                            "white" => HSBK { hue: 0, saturation: 0, brightness, kelvin },
                                            "red" => HSBK { hue: HUE_RED, saturation: LIFX_SATURATION_MAX as u16, brightness, kelvin },
                                            "orange" => HSBK { hue: HUE_ORANGE, saturation: LIFX_SATURATION_MAX as u16, brightness, kelvin },
                                            "yellow" => HSBK { hue: HUE_YELLOW, saturation: LIFX_SATURATION_MAX as u16, brightness, kelvin },
                                            "cyan" => HSBK { hue: HUE_CYAN, saturation: LIFX_SATURATION_MAX as u16, brightness, kelvin },
                                            "green" => HSBK { hue: HUE_GREEN, saturation: LIFX_SATURATION_MAX as u16, brightness, kelvin },
                                            "blue" => HSBK { hue: HUE_BLUE, saturation: LIFX_SATURATION_MAX as u16, brightness, kelvin },
                                            "purple" => HSBK { hue: HUE_PURPLE, saturation: LIFX_SATURATION_MAX as u16, brightness, kelvin },
                                            "pink" => HSBK { hue: HUE_PINK, saturation: 25000, brightness, kelvin },
                                            _ => HSBK { hue, saturation, brightness, kelvin }
                                        }
                                    };
                                    
                                    if bulb.set_color(&mgr.sock, hsbk, duration).is_err() {
                                        status = "error";
                                    }
                                }
                                
                                // Apply brightness if specified independently
                                if state_update.color.is_none() && state_update.brightness.is_some() {
                                    let brightness_val = match state_update.brightness {
                                        Some(b) => b,
                                        None => {
                                            results.push(StateResult {
                                                id: bulb.id.clone(),
                                                label: bulb.label.clone(),
                                                status: "error".to_string(),
                                            });
                                            continue;
                                        }
                                    };
                                    let duration = state_update.duration.unwrap_or(0.0) as u32;
                                    
                                    let mut kelvin = bulb.lifx_color.as_ref().map_or(6500, |c| c.kelvin);
                                    let mut saturation = bulb.lifx_color.as_ref().map_or(0, |c| c.saturation);
                                    let mut hue = bulb.lifx_color.as_ref().map_or(0, |c| c.hue);
                                    
                                    let hsbk = HSBK {
                                        hue,
                                        saturation,
                                        brightness: (brightness_val as f32 * LIFX_BRIGHTNESS_MAX) as u16,
                                        kelvin,
                                    };
                                    
                                    if bulb.set_color(&mgr.sock, hsbk, duration).is_err() {
                                        status = "error";
                                    }
                                }
                                
                                // Apply infrared if specified
                                if let Some(infrared) = state_update.infrared {
                                    let ir_brightness = (infrared as f32 * LIFX_BRIGHTNESS_MAX) as u16;
                                    if bulb.set_infrared(&mgr.sock, ir_brightness).is_err() {
                                        status = "error";
                                    }
                                }
                                
                                results.push(StateResult {
                                    id: bulb.id.clone(),
                                    label: bulb.label.clone(),
                                    status: status.to_string(),
                                });
                            }
                        }

                        response = Response::json(&StatesResponse { results });
                    }
        
                    // (PUT) SetState
                    // https://api.lifx.com/v1/lights/:selector/state
                    if request.url().contains("/state"){
        
                        let input = try_or_400!(post_input!(request, {
                            power: Option<String>,
                            color: Option<String>,
                            brightness: Option<f64>,
                            duration: Option<f64>,
                            infrared: Option<f64>,
                            fast: Option<bool>
                        }));
        
        
                        // Power
                        if input.power.is_some() {
                            let power = match input.power {
                                Some(p) => p,
                                None => {
                                    return Response::text(json!({
                                        "error": "Missing power value"
                                    }).to_string()).with_status_code(400);
                                }
                            };
                            if power == format!("on"){
                                for bulb in &bulbs_vec {
                                    bulb.set_power(&mgr.sock, PowerLevel::Enabled);
                                }
                            } 
                
                            if power == format!("off"){
                                for bulb in &bulbs_vec {
                                    bulb.set_power(&mgr.sock, PowerLevel::Standby);
                                }
                            } 
                        }
        
                        // Color
                        if input.color.is_some() {
                            let cc = match input.color {
                                Some(c) => c,
                                None => {
                                    return Response::text(json!({
                                        "error": "Missing color value"
                                    }).to_string()).with_status_code(400);
                                }
                            };
        
        
        
                            for bulb in &bulbs_vec {
        
        
                                let mut kelvin = 6500;
                                let mut brightness = LIFX_BRIGHTNESS_MAX as u16;
                                let mut saturation = 0;
                                let mut hue = 0;
        
                                let mut duration = 0;
                                if input.duration.is_some(){
                                    duration = input.duration.unwrap_or(0.0) as u32;
                                }
        
                                if let Some(lifxc) = bulb.lifx_color.as_ref() {
                                    kelvin = lifxc.kelvin;
                                    brightness = lifxc.brightness;
                                    saturation = lifxc.saturation;
                                    hue = lifxc.hue;
                                }
                            
                                if cc.contains("white"){
                                    let hbsk_set = HSBK {
                                        hue: HUE_RED,
                                        saturation: 0,
                                        brightness: brightness,
                                        kelvin: kelvin,
                                    };
                                    bulb.set_color(&mgr.sock, hbsk_set, duration);
                                }
        
                                if cc.contains("red"){
                                    let hbsk_set = HSBK {
                                        hue: HUE_RED,
                                        saturation: LIFX_SATURATION_MAX as u16,
                                        brightness: brightness,
                                        kelvin: kelvin,
                                    };
                                    bulb.set_color(&mgr.sock, hbsk_set, duration);
                                }
        
                                if cc.contains("orange"){
                                    let hbsk_set = HSBK {
                                        hue: HUE_ORANGE,
                                        saturation: LIFX_SATURATION_MAX as u16,
                                        brightness: brightness,
                                        kelvin: kelvin,
                                    };
                                    bulb.set_color(&mgr.sock, hbsk_set, duration);
                                }
        
                                if cc.contains("yellow"){
                                    let hbsk_set = HSBK {
                                        hue: HUE_YELLOW,
                                        saturation: LIFX_SATURATION_MAX as u16,
                                        brightness: brightness,
                                        kelvin: kelvin,
                                    };
                                    bulb.set_color(&mgr.sock, hbsk_set, duration);
                                }
        
                                if cc.contains("cyan"){
                                    let hbsk_set = HSBK {
                                        hue: HUE_CYAN,
                                        saturation: LIFX_SATURATION_MAX as u16,
                                        brightness: brightness,
                                        kelvin: kelvin,
                                    };
                                    bulb.set_color(&mgr.sock, hbsk_set, duration);
                                }
        
                                if cc.contains("green"){
                                    let hbsk_set = HSBK {
                                        hue: HUE_GREEN,
                                        saturation: LIFX_SATURATION_MAX as u16,
                                        brightness: brightness,
                                        kelvin: kelvin,
                                    };
                                    bulb.set_color(&mgr.sock, hbsk_set, duration);
                                }
        
                                if cc.contains("blue"){
                                    let hbsk_set = HSBK {
                                        hue: HUE_BLUE,
                                        saturation: LIFX_SATURATION_MAX as u16,
                                        brightness: brightness,
                                        kelvin: kelvin,
                                    };
                                    bulb.set_color(&mgr.sock, hbsk_set, duration);
                                }
        
                                if cc.contains("purple"){
                                    let hbsk_set = HSBK {
                                        hue: HUE_PURPLE,
                                        saturation: LIFX_SATURATION_MAX as u16,
                                        brightness: brightness,
                                        kelvin: kelvin,
                                    };
                                    bulb.set_color(&mgr.sock, hbsk_set, duration);
                                }
        
                                if cc.contains("pink"){
                                    let hbsk_set = HSBK {
                                        hue: HUE_PINK,
                                        saturation: 25000,
                                        brightness: brightness,
                                        kelvin: kelvin,
                                    };
                                    bulb.set_color(&mgr.sock, hbsk_set, duration);
                                }
        
        
                                if cc.contains("hue:"){
        
                                    let hue_split = cc.split("hue:");
                                    let hue_vec: Vec<&str> = hue_split.collect();
                                    let new_hue = match parse_u16_safe(&hue_vec[1]) {
                                        Ok(h) => h,
                                        Err(e) => {
                                            println!("Error parsing hue: {}", e);
                                            continue;
                                        }
                                    }; 
                                    let hbsk_set = HSBK {
                                        hue: new_hue,
                                        saturation: saturation,
                                        brightness: brightness,
                                        kelvin: kelvin,
                                    };
                                    bulb.set_color(&mgr.sock, hbsk_set, duration);
                                }
        
                                if cc.contains("saturation:"){
                                    let saturation_split = cc.split("saturation:");
                                    let saturation_vec: Vec<&str> = saturation_split.collect();
                                    let new_saturation_float = match parse_f64_safe(&saturation_vec[1]) {
                                        Ok(s) => s,
                                        Err(e) => {
                                            println!("Error parsing saturation: {}", e);
                                            continue;
                                        }
                                    }; 
                                    let new_saturation: u16 = (f64::from(100) * new_saturation_float) as u16;
                                    let hbsk_set = HSBK {
                                        hue: hue,
                                        saturation: new_saturation,
                                        brightness: brightness,
                                        kelvin: kelvin,
                                    };
                                    bulb.set_color(&mgr.sock, hbsk_set, duration);
                                }
        
                                if cc.contains("brightness:"){
                                    let brightness_split = cc.split("brightness:");
                                    let brightness_vec: Vec<&str> = brightness_split.collect();
<<<<<<< HEAD
                                    let new_brightness_float = match parse_f64_safe(&brightness_vec[1]) {
                                        Ok(b) => b,
                                        Err(e) => {
                                            println!("Error parsing brightness: {}", e);
                                            continue;
                                        }
                                    }; 
                                    let new_brightness: u16 = (f64::from(65535) * new_brightness_float) as u16;
=======
                                    let new_brightness_float = brightness_vec[1].to_string().parse::<f64>().unwrap(); 
                                    let new_brightness: u16 = (LIFX_BRIGHTNESS_MAX * new_brightness_float as f32) as u16;
>>>>>>> 146235ff
                                    let hbsk_set = HSBK {
                                        hue: hue,
                                        saturation: saturation,
                                        brightness: new_brightness,
                                        kelvin: kelvin,
                                    };
                                    bulb.set_color(&mgr.sock, hbsk_set, duration);
                                }
        
                                if cc.contains("kelvin:"){
                                    let kelvin_split = cc.split("kelvin:");
                                    let kelvin_vec: Vec<&str> = kelvin_split.collect();
                                    let new_kelvin = match parse_u16_safe(&kelvin_vec[1]) {
                                        Ok(k) => k,
                                        Err(e) => {
                                            println!("Error parsing kelvin: {}", e);
                                            continue;
                                        }
                                    }; 
                                    let hbsk_set = HSBK {
                                        hue: hue,
                                        saturation: 0,
                                        brightness: brightness,
                                        kelvin: new_kelvin,
                                    };
                                    bulb.set_color(&mgr.sock, hbsk_set, duration);
                                }
        
                                if cc.contains("rgb:"){
        
        
                                    let rgb_split = cc.split("rgb:");
                                    let rgb_vec: Vec<&str> = rgb_split.collect();
                                    let rgb_parts = rgb_vec[1].to_string();
        
                                    let rgb_part_split = rgb_parts.split(",");
                                    let rgb_parts_vec: Vec<&str> = rgb_part_split.collect();
        
                                    let red_int = match parse_i64_safe(&rgb_parts_vec[0]) {
                                        Ok(r) => r,
                                        Err(e) => {
                                            println!("Error parsing red value: {}", e);
                                            continue;
                                        }
                                    };
                                    let red_float: f32 = (red_int) as f32;
        
                                    let green_int = match parse_i64_safe(&rgb_parts_vec[1]) {
                                        Ok(g) => g,
                                        Err(e) => {
                                            println!("Error parsing green value: {}", e);
                                            continue;
                                        }
                                    };
                                    let green_float: f32 = (green_int) as f32;
        
                                    let blue_int = match parse_i64_safe(&rgb_parts_vec[2]) {
                                        Ok(b) => b,
                                        Err(e) => {
                                            println!("Error parsing blue value: {}", e);
                                            continue;
                                        }
                                    };
                                    let blue_float: f32 = (blue_int) as f32;
        
                                    let rgb = Srgb::new(red_float / 255.0, green_float / 255.0, blue_float / 255.0);
                                    let hcc: Hsv = rgb.into_color();
        
                                    // Convert HSV to LIFX HSBK format (16-bit values)
                                    let hbsk_set = HSBK {
                                        hue: ((hcc.hue.into_positive_degrees() * LIFX_HUE_DEGREE_FACTOR) as u32 % 0x10000) as u16,
                                        saturation: (hcc.saturation * LIFX_SATURATION_MAX) as u16,
                                        brightness: brightness,
                                        kelvin: kelvin,
                                    };

        
                                    bulb.set_color(&mgr.sock, hbsk_set, duration);
        
                                }
        
                                if cc.contains("#"){
                                    println!("!CC!");
                                    let hex_split = cc.split("#");
                                    let hex_vec: Vec<&str> = hex_split.collect();
                                    let hex = hex_vec[1].to_string();
        
                                    let rgb2 = match Rgb::from_hex_str(format!("#{}", hex).as_str()) {
                                        Ok(rgb) => rgb,
                                        Err(_) => {
                                            println!("Error parsing hex color: {}", hex);
                                            continue;
                                        }
                                    };
                                    // Rgb { r: 255.0, g: 204.0, b: 0.0 }
        
                                    println!("{:?}", rgb2);
        
                                    let red_int = match parse_i64_safe(&rgb2.get_red().to_string()) {
                                        Ok(r) => r,
                                        Err(e) => {
                                            println!("Error parsing red from hex: {}", e);
                                            continue;
                                        }
                                    };
                                    let red_float: f32 = (red_int) as f32;
        
                                    let green_int = match parse_i64_safe(&rgb2.get_green().to_string()) {
                                        Ok(g) => g,
                                        Err(e) => {
                                            println!("Error parsing green from hex: {}", e);
                                            continue;
                                        }
                                    };
                                    let green_float: f32 = (green_int) as f32;
        
                                    let blue_int = match parse_i64_safe(&rgb2.get_blue().to_string()) {
                                        Ok(b) => b,
                                        Err(e) => {
                                            println!("Error parsing blue from hex: {}", e);
                                            continue;
                                        }
                                    };
                                    let blue_float: f32 = (blue_int) as f32;
        
        
                                    println!("red_float: {:?}", red_float);
                                    println!("green_float: {:?}", green_float);
                                    println!("blue_float: {:?}", blue_float);
        
                    
                                    let rgb = Srgb::new(red_float / 255.0, green_float / 255.0, blue_float / 255.0);
                                    let hcc: Hsv = rgb.into_color();

                                    println!("hcc: {:?}", hcc);
        
                                    // Convert HSV to LIFX HSBK format (16-bit values)
                                    let hbsk_set = HSBK {
                                        hue: ((hcc.hue.into_positive_degrees() * LIFX_HUE_DEGREE_FACTOR) as u32 % 0x10000) as u16,
                                        saturation: (hcc.saturation * LIFX_SATURATION_MAX) as u16,
                                        brightness: brightness,
                                        kelvin: kelvin,
                                    };

                                    println!("hbsk_set: {:?}", hbsk_set);
        
        
        
                                    bulb.set_color(&mgr.sock, hbsk_set, duration);
        
                                }
        
                            }
                        }
        
        
                        // Brightness
                        if input.brightness.is_some() {
                            let brightness = match input.brightness {
                                Some(b) => b,
                                None => {
                                    return Response::text(json!({
                                        "error": "Missing brightness value"
                                    }).to_string()).with_status_code(400);
                                }
                            };
        
                            for bulb in &bulbs_vec {
        
        
                                let mut kelvin = 6500;
                                let mut saturation = 0;
                                let mut hue = 0;
        
                                let mut duration = 0;
                                if input.duration.is_some(){
                                    duration = input.duration.unwrap_or(0.0) as u32;
                                }
        
                                if bulb.lifx_color.is_some() {
                                    let lifxc = bulb.lifx_color.as_ref().unwrap();
                                    kelvin = lifxc.kelvin;
                                    saturation = lifxc.saturation;
                                    hue = lifxc.hue;
                                }
                                
                                let new_brightness_float = match parse_f64_safe(&brightness.to_string()) {
                                    Ok(b) => b,
                                    Err(e) => {
                                        println!("Error parsing brightness: {}", e);
                                        continue;
                                    }
                                }; 
                                let new_brightness: u16 = (f64::from(65535) * new_brightness_float) as u16;
                                let hbsk_set = HSBK {
                                    hue: hue,
                                    saturation: saturation,
                                    brightness: new_brightness,
                                    kelvin: kelvin,
                                };
                                bulb.set_color(&mgr.sock, hbsk_set, duration);
        
                            }
        
                        }
        
                        // Infrared
                        if input.infrared.is_some() {
<<<<<<< HEAD
                            let infrared_val = match input.infrared {
                                Some(i) => i,
                                None => {
                                    return Response::text(json!({
                                        "error": "Missing infrared value"
                                    }).to_string()).with_status_code(400);
                                }
                            };
                            let new_brightness: u16 = (f64::from(65535) * infrared_val) as u16;
=======
                            let new_brightness: u16 = (LIFX_BRIGHTNESS_MAX * input.infrared.unwrap() as f32) as u16;
>>>>>>> 146235ff
        
                            for bulb in &bulbs_vec {
                                bulb.set_infrared(&mgr.sock, new_brightness);
                            }
                        }
        
        
                        // Return results in proper format
                        #[derive(Serialize)]
                        struct SingleStateResult {
                            id: String,
                            label: String,
                            status: String,
                        }

                        #[derive(Serialize)]
                        struct SingleStateResponse {
                            results: Vec<SingleStateResult>,
                        }

                        let mut results = Vec::new();
                        for bulb in &bulbs_vec {
                            results.push(SingleStateResult {
                                id: bulb.id.clone(),
                                label: bulb.label.clone(),
                                status: "ok".to_string(),
                            });
                        }

                        response = Response::json(&SingleStateResponse { results });
        
                    }
        
        
                    // ListLights
                    // https://api.lifx.com/v1/lights/:selector
                    if request.url().contains("/v1/lights/") && !request.url().contains("/state"){
                        response = Response::json(&bulbs_vec.clone());
                    }
        
        
                    // Mutex locks will be automatically dropped when they go out of scope
        
                    return response;
                });
            });


        },
        Err(e) => {
            println!("{:?}", e);
        }
    }










}

#[cfg(test)]
mod tests {
    use super::*;
    use std::net::{IpAddr, Ipv4Addr};

    #[test]
    fn test_bulb_info_new() {
        let source = 0x12345678;
        let target = 0xABCDEF123456;
        let addr = SocketAddr::new(IpAddr::V4(Ipv4Addr::new(192, 168, 1, 100)), 56700);
        
        let bulb = BulbInfo::new(source, target, addr);
        
        assert_eq!(bulb.source, source);
        assert_eq!(bulb.target, target);
        assert_eq!(bulb.addr, addr);
        assert_eq!(bulb.connected, true);
        assert_eq!(bulb.power, "off");
        assert_eq!(bulb.brightness, 0.0);
        assert!(bulb.lifx_color.is_none());
        assert!(bulb.lifx_group.is_none());
        assert!(bulb.lifx_location.is_none());
        assert!(bulb.product.is_none());
    }

    #[test]
    fn test_bulb_info_update() {
        let source = 0x12345678;
        let target = 0xABCDEF123456;
        let addr1 = SocketAddr::new(IpAddr::V4(Ipv4Addr::new(192, 168, 1, 100)), 56700);
        let addr2 = SocketAddr::new(IpAddr::V4(Ipv4Addr::new(192, 168, 1, 101)), 56700);
        
        let mut bulb = BulbInfo::new(source, target, addr1);
        let initial_last_seen = bulb.last_seen;
        
        // Sleep briefly to ensure time difference
        std::thread::sleep(Duration::from_millis(10));
        
        bulb.update(addr2);
        
        assert_eq!(bulb.addr, addr2);
        assert!(bulb.last_seen > initial_last_seen);
    }

    #[test]
    fn test_refreshable_data_empty() {
        let data: RefreshableData<String> = RefreshableData::empty(
            Duration::from_secs(60),
            Message::GetLabel
        );
        
        assert!(data.data.is_none());
        assert!(data.needs_refresh());
        assert!(data.as_ref().is_none());
    }

    #[test]
    fn test_refreshable_data_update() {
        let mut data: RefreshableData<String> = RefreshableData::empty(
            Duration::from_secs(60),
            Message::GetLabel
        );
        
        data.update("Test Label".to_string());
        
        assert!(data.data.is_some());
        assert!(!data.needs_refresh());
        assert_eq!(data.as_ref().unwrap(), "Test Label");
    }

    #[test]
    fn test_refreshable_data_expiration() {
        let mut data: RefreshableData<String> = RefreshableData::empty(
            Duration::from_millis(10),
            Message::GetLabel
        );
        
        data.update("Test Label".to_string());
        assert!(!data.needs_refresh());
        
        // Wait for expiration
        std::thread::sleep(Duration::from_millis(15));
        assert!(data.needs_refresh());
    }

    #[test]
    fn test_lifx_color_creation() {
        let color = LifxColor {
            hue: HUE_CYAN,
            saturation: LIFX_SATURATION_MAX as u16,
            kelvin: 3500,
            brightness: 32768,
        };
        
        assert_eq!(color.hue, HUE_CYAN);
        assert_eq!(color.saturation, LIFX_SATURATION_MAX as u16);
        assert_eq!(color.kelvin, 3500);
        assert_eq!(color.brightness, 32768);
    }

    #[test]
    fn test_lifx_group_creation() {
        let group = LifxGroup {
            id: "group123".to_string(),
            name: "Living Room".to_string(),
        };
        
        assert_eq!(group.id, "group123");
        assert_eq!(group.name, "Living Room");
    }

    #[test]
    fn test_lifx_location_creation() {
        let location = LifxLocation {
            id: "loc456".to_string(),
            name: "Home".to_string(),
        };
        
        assert_eq!(location.id, "loc456");
        assert_eq!(location.name, "Home");
    }

    #[test]
    fn test_config_creation() {
        let config = Config {
            secret_key: "test_secret".to_string(),
            port: 8080,
        };
        
        assert_eq!(config.secret_key, "test_secret");
        assert_eq!(config.port, 8080);
    }

    // Color conversion helper function tests
    fn convert_rgb_to_hsbk(red: f32, green: f32, blue: f32) -> (u16, u16) {
        let rgb = Srgb::new(red / 255.0, green / 255.0, blue / 255.0);
        let hcc: Hsv = rgb.into_color();
        
        let hue = ((hcc.hue.into_positive_degrees() * LIFX_HUE_DEGREE_FACTOR) as u32 % 0x10000) as u16;
        let saturation = (hcc.saturation * LIFX_SATURATION_MAX) as u16;
        
        (hue, saturation)
    }

    #[test]
    fn test_color_conversion_red() {
        let (hue, saturation) = convert_rgb_to_hsbk(255.0, 0.0, 0.0);
        assert_eq!(hue, 0);
        assert_eq!(saturation, LIFX_SATURATION_MAX as u16);
    }

    #[test]
    fn test_color_conversion_green() {
        let (hue, saturation) = convert_rgb_to_hsbk(0.0, 255.0, 0.0);
        // Green is at 120 degrees, which maps to approximately 21845 in LIFX scale
        assert!((hue as i32 - 21845).abs() < 100);
        assert_eq!(saturation, LIFX_SATURATION_MAX as u16);
    }

    #[test]
    fn test_color_conversion_blue() {
        let (hue, saturation) = convert_rgb_to_hsbk(0.0, 0.0, 255.0);
        // Blue is at 240 degrees, which maps to approximately 43690 in LIFX scale
        assert!((hue as i32 - 43690).abs() < 100);
        assert_eq!(saturation, LIFX_SATURATION_MAX as u16);
    }

    #[test]
    fn test_color_conversion_white() {
        let (_, saturation) = convert_rgb_to_hsbk(255.0, 255.0, 255.0);
        assert_eq!(saturation, 0); // White has no saturation
    }

<<<<<<< HEAD
    #[test]
    fn test_parse_u16_safe_valid() {
        assert_eq!(parse_u16_safe("1234").unwrap(), 1234);
        assert_eq!(parse_u16_safe("0").unwrap(), 0);
        assert_eq!(parse_u16_safe("65535").unwrap(), 65535);
    }

    #[test]
    fn test_parse_u16_safe_invalid() {
        assert!(parse_u16_safe("abc").is_err());
        assert!(parse_u16_safe("-1").is_err());
        assert!(parse_u16_safe("65536").is_err());
        assert!(parse_u16_safe("").is_err());
    }

    #[test]
    fn test_parse_f64_safe_valid() {
        assert_eq!(parse_f64_safe("12.34").unwrap(), 12.34);
        assert_eq!(parse_f64_safe("0").unwrap(), 0.0);
        assert_eq!(parse_f64_safe("-5.67").unwrap(), -5.67);
    }

    #[test]
    fn test_parse_f64_safe_invalid() {
        assert!(parse_f64_safe("abc").is_err());
        assert!(parse_f64_safe("").is_err());
        assert!(parse_f64_safe("12.34.56").is_err());
    }

    #[test]
    fn test_parse_i64_safe_valid() {
        assert_eq!(parse_i64_safe("1234").unwrap(), 1234);
        assert_eq!(parse_i64_safe("0").unwrap(), 0);
        assert_eq!(parse_i64_safe("-1234").unwrap(), -1234);
    }

    #[test]
    fn test_parse_i64_safe_invalid() {
        assert!(parse_i64_safe("abc").is_err());
        assert!(parse_i64_safe("").is_err());
        assert!(parse_i64_safe("12.34").is_err());
    }

    #[test]
    fn test_bulb_info_with_none_fields() {
        let source = 0x12345678;
        let target = 0xABCDEF123456;
        let addr = SocketAddr::new(IpAddr::V4(Ipv4Addr::new(192, 168, 1, 100)), 56700);
        
        let bulb = BulbInfo::new(source, target, addr);
        
        // Test that methods handle None values gracefully
        assert!(bulb.lifx_group.is_none());
        assert!(bulb.lifx_location.is_none());
        assert!(bulb.lifx_color.is_none());
        assert!(bulb.product.is_none());
=======
    // Security tests for authentication
    #[test]
    fn test_rate_limiter_basic() {
        let limiter = RateLimiter::new();
        let client_ip = "192.168.1.1".to_string();
        
        // First attempt should succeed
        assert!(limiter.check_and_update(client_ip.clone()));
        
        // Subsequent attempts within limit should succeed
        for _ in 1..MAX_AUTH_ATTEMPTS {
            assert!(limiter.check_and_update(client_ip.clone()));
        }
        
        // Exceeding limit should fail
        assert!(!limiter.check_and_update(client_ip.clone()));
    }

    #[test]
    fn test_rate_limiter_window_reset() {
        let limiter = RateLimiter::new();
        let client_ip = "192.168.1.2".to_string();
        
        // Fill up the attempts
        for _ in 0..MAX_AUTH_ATTEMPTS {
            assert!(limiter.check_and_update(client_ip.clone()));
        }
        
        // Should be blocked now
        assert!(!limiter.check_and_update(client_ip.clone()));
        
        // Simulate waiting for window to expire
        // Note: In a real test, we'd need to mock time or use a configurable duration
        // For now, we'll test with a different IP
        let client_ip2 = "192.168.1.3".to_string();
        assert!(limiter.check_and_update(client_ip2));
    }

    #[test]
    fn test_rate_limiter_different_ips() {
        let limiter = RateLimiter::new();
        
        // Different IPs should have independent limits
        for i in 0..10 {
            let ip = format!("192.168.1.{}", i);
            assert!(limiter.check_and_update(ip));
        }
    }

    #[test]
    fn test_rate_limiter_cleanup() {
        let limiter = RateLimiter::new();
        
        // Add some entries
        for i in 0..5 {
            let ip = format!("192.168.1.{}", i);
            limiter.check_and_update(ip);
        }
        
        // Cleanup should not affect recent entries
        limiter.cleanup_old_entries();
        
        // Recent entries should still be tracked
        let test_ip = "192.168.1.0".to_string();
        for _ in 1..MAX_AUTH_ATTEMPTS {
            assert!(limiter.check_and_update(test_ip.clone()));
        }
        assert!(!limiter.check_and_update(test_ip));
    }

    #[test]
    fn test_auth_result_enum() {
        // Test that AuthResult can properly hold responses
        let unauth = AuthResult::Unauthorized(Response::text("test"));
        match unauth {
            AuthResult::Unauthorized(_) => assert!(true),
            AuthResult::Authorized => assert!(false, "Should be unauthorized"),
        }
        
        let auth = AuthResult::Authorized;
        match auth {
            AuthResult::Authorized => assert!(true),
            AuthResult::Unauthorized(_) => assert!(false, "Should be authorized"),
        }
    }

    #[test]
    fn test_color_conversion_yellow() {
        let (hue, saturation) = convert_rgb_to_hsbk(255.0, 255.0, 0.0);
        // Yellow is at 60 degrees
        assert!((hue as i32 - HUE_YELLOW as i32).abs() < 100);
        assert_eq!(saturation, LIFX_SATURATION_MAX as u16);
    }

    #[test]
    fn test_color_conversion_cyan() {
        let (hue, saturation) = convert_rgb_to_hsbk(0.0, 255.0, 255.0);
        // Cyan is at 180 degrees
        assert!((hue as i32 - HUE_CYAN as i32).abs() < 100);
        assert_eq!(saturation, LIFX_SATURATION_MAX as u16);
    }

    #[test]
    fn test_color_conversion_magenta() {
        let (hue, saturation) = convert_rgb_to_hsbk(255.0, 0.0, 255.0);
        // Magenta is at 300 degrees, which is approximately 54613 in LIFX scale
        let expected_hue = ((300.0 * LIFX_HUE_DEGREE_FACTOR) as u32 % 0x10000) as u16;
        assert!((hue as i32 - expected_hue as i32).abs() < 100);
        assert_eq!(saturation, LIFX_SATURATION_MAX as u16);
    }

    #[test]
    fn test_color_conversion_orange() {
        let (hue, saturation) = convert_rgb_to_hsbk(255.0, 165.0, 0.0);
        // Orange is approximately at 39 degrees
        assert!((hue as i32 - HUE_ORANGE as i32).abs() < 500);
        assert_eq!(saturation, LIFX_SATURATION_MAX as u16);
    }

    #[test]
    fn test_color_conversion_purple() {
        let (hue, saturation) = convert_rgb_to_hsbk(128.0, 0.0, 128.0);
        // Purple is at 300 degrees (same as magenta)
        let expected_hue = ((300.0 * LIFX_HUE_DEGREE_FACTOR) as u32 % 0x10000) as u16;
        assert!((hue as i32 - expected_hue as i32).abs() < 100);
        assert_eq!(saturation, LIFX_SATURATION_MAX as u16);
    }

    #[test]
    fn test_color_conversion_gray() {
        let (_, saturation) = convert_rgb_to_hsbk(128.0, 128.0, 128.0);
        assert_eq!(saturation, 0); // Gray has no saturation
    }

    #[test]
    fn test_color_conversion_black() {
        let (_, saturation) = convert_rgb_to_hsbk(0.0, 0.0, 0.0);
        // Black can have any hue but saturation should be 0
        assert_eq!(saturation, 0);
    }

    #[test]
    fn test_lifx_hue_conversion_boundaries() {
        // Test boundary conditions for hue conversion
        
        // 0 degrees should map to 0
        let hue_0 = ((0.0 * LIFX_HUE_DEGREE_FACTOR) as u32 % 0x10000) as u16;
        assert_eq!(hue_0, 0);
        
        // 360 degrees should wrap to 0
        let hue_360 = ((360.0 * LIFX_HUE_DEGREE_FACTOR) as u32 % 0x10000) as u16;
        assert_eq!(hue_360, 0);
        
        // 180 degrees should map to 32768 (half of 65536)
        let hue_180 = ((180.0 * LIFX_HUE_DEGREE_FACTOR) as u32 % 0x10000) as u16;
        assert_eq!(hue_180, 32768);
        
        // 90 degrees should map to 16384 (quarter of 65536)
        let hue_90 = ((90.0 * LIFX_HUE_DEGREE_FACTOR) as u32 % 0x10000) as u16;
        assert_eq!(hue_90, 16384);
        
        // 270 degrees should map to 49152 (three quarters of 65536)
        let hue_270 = ((270.0 * LIFX_HUE_DEGREE_FACTOR) as u32 % 0x10000) as u16;
        assert_eq!(hue_270, 49152);
    }

    #[test]
    fn test_lifx_saturation_brightness_conversion() {
        // Test saturation and brightness conversions
        
        // Full saturation (1.0) should map to 65535
        let full_sat = (1.0 * LIFX_SATURATION_MAX) as u16;
        assert_eq!(full_sat, 65535);
        
        // Half saturation (0.5) should map to 32767.5 (rounded to 32768)
        let half_sat = (0.5 * LIFX_SATURATION_MAX) as u16;
        assert!((half_sat as i32 - 32768).abs() <= 1);
        
        // No saturation (0.0) should map to 0
        let no_sat = (0.0 * LIFX_SATURATION_MAX) as u16;
        assert_eq!(no_sat, 0);
        
        // Same for brightness
        let full_bright = (1.0 * LIFX_BRIGHTNESS_MAX) as u16;
        assert_eq!(full_bright, 65535);
        
        let half_bright = (0.5 * LIFX_BRIGHTNESS_MAX) as u16;
        assert!((half_bright as i32 - 32768).abs() <= 1);
        
        let no_bright = (0.0 * LIFX_BRIGHTNESS_MAX) as u16;
        assert_eq!(no_bright, 0);
    }

    #[test]
    fn test_named_color_constants() {
        // Verify that our named color constants match expected degree values
        
        assert_eq!(HUE_RED, 0);
        
        // Orange ~39 degrees
        let expected_orange = ((39.0 * LIFX_HUE_DEGREE_FACTOR) as u32 % 0x10000) as u16;
        assert!((HUE_ORANGE as i32 - expected_orange as i32).abs() < 10);
        
        // Yellow 60 degrees
        let expected_yellow = ((60.0 * LIFX_HUE_DEGREE_FACTOR) as u32 % 0x10000) as u16;
        assert!((HUE_YELLOW as i32 - expected_yellow as i32).abs() < 10);
        
        // Green 120 degrees
        let expected_green = ((120.0 * LIFX_HUE_DEGREE_FACTOR) as u32 % 0x10000) as u16;
        assert!((HUE_GREEN as i32 - expected_green as i32).abs() < 10);
        
        // Cyan 180 degrees
        let expected_cyan = ((180.0 * LIFX_HUE_DEGREE_FACTOR) as u32 % 0x10000) as u16;
        assert_eq!(HUE_CYAN, expected_cyan);
        
        // Blue 240 degrees
        let expected_blue = ((240.0 * LIFX_HUE_DEGREE_FACTOR) as u32 % 0x10000) as u16;
        assert!((HUE_BLUE as i32 - expected_blue as i32).abs() < 10);
        
        // Purple ~275 degrees
        let expected_purple = ((275.0 * LIFX_HUE_DEGREE_FACTOR) as u32 % 0x10000) as u16;
        assert!((HUE_PURPLE as i32 - expected_purple as i32).abs() < 10);
        
        // Pink ~350 degrees
        let expected_pink = ((350.0 * LIFX_HUE_DEGREE_FACTOR) as u32 % 0x10000) as u16;
        assert!((HUE_PINK as i32 - expected_pink as i32).abs() < 10);
>>>>>>> 146235ff
    }
}<|MERGE_RESOLUTION|>--- conflicted
+++ resolved
@@ -31,7 +31,6 @@
 
 const HOUR: Duration = Duration::from_secs(60 * 60);
 
-<<<<<<< HEAD
 // Helper functions for safe parsing
 fn parse_u16_safe(value: &str) -> Result<u16, String> {
     value.parse::<u16>()
@@ -47,7 +46,7 @@
     value.parse::<i64>()
         .map_err(|_| format!("Invalid i64 value: {}", value))
 }
-=======
+
 // Rate limiting configuration
 const MAX_AUTH_ATTEMPTS: u32 = 5;
 const AUTH_WINDOW_SECONDS: u64 = 60;
@@ -198,8 +197,6 @@
         }
     }
 }
-
->>>>>>> 146235ff
 
 #[derive(Debug)]
 struct RefreshableData<T> {
@@ -1308,7 +1305,6 @@
                                 if cc.contains("brightness:"){
                                     let brightness_split = cc.split("brightness:");
                                     let brightness_vec: Vec<&str> = brightness_split.collect();
-<<<<<<< HEAD
                                     let new_brightness_float = match parse_f64_safe(&brightness_vec[1]) {
                                         Ok(b) => b,
                                         Err(e) => {
@@ -1316,11 +1312,7 @@
                                             continue;
                                         }
                                     }; 
-                                    let new_brightness: u16 = (f64::from(65535) * new_brightness_float) as u16;
-=======
-                                    let new_brightness_float = brightness_vec[1].to_string().parse::<f64>().unwrap(); 
                                     let new_brightness: u16 = (LIFX_BRIGHTNESS_MAX * new_brightness_float as f32) as u16;
->>>>>>> 146235ff
                                     let hbsk_set = HSBK {
                                         hue: hue,
                                         saturation: saturation,
@@ -1514,7 +1506,7 @@
                                         continue;
                                     }
                                 }; 
-                                let new_brightness: u16 = (f64::from(65535) * new_brightness_float) as u16;
+                                let new_brightness: u16 = (LIFX_BRIGHTNESS_MAX * new_brightness_float as f32) as u16;
                                 let hbsk_set = HSBK {
                                     hue: hue,
                                     saturation: saturation,
@@ -1529,7 +1521,6 @@
         
                         // Infrared
                         if input.infrared.is_some() {
-<<<<<<< HEAD
                             let infrared_val = match input.infrared {
                                 Some(i) => i,
                                 None => {
@@ -1538,10 +1529,7 @@
                                     }).to_string()).with_status_code(400);
                                 }
                             };
-                            let new_brightness: u16 = (f64::from(65535) * infrared_val) as u16;
-=======
-                            let new_brightness: u16 = (LIFX_BRIGHTNESS_MAX * input.infrared.unwrap() as f32) as u16;
->>>>>>> 146235ff
+                            let new_brightness: u16 = (LIFX_BRIGHTNESS_MAX * infrared_val as f32) as u16;
         
                             for bulb in &bulbs_vec {
                                 bulb.set_infrared(&mgr.sock, new_brightness);
@@ -1780,7 +1768,6 @@
         assert_eq!(saturation, 0); // White has no saturation
     }
 
-<<<<<<< HEAD
     #[test]
     fn test_parse_u16_safe_valid() {
         assert_eq!(parse_u16_safe("1234").unwrap(), 1234);
@@ -1837,7 +1824,8 @@
         assert!(bulb.lifx_location.is_none());
         assert!(bulb.lifx_color.is_none());
         assert!(bulb.product.is_none());
-=======
+    }
+
     // Security tests for authentication
     #[test]
     fn test_rate_limiter_basic() {
@@ -2064,6 +2052,5 @@
         // Pink ~350 degrees
         let expected_pink = ((350.0 * LIFX_HUE_DEGREE_FACTOR) as u32 % 0x10000) as u16;
         assert!((HUE_PINK as i32 - expected_pink as i32).abs() < 10);
->>>>>>> 146235ff
     }
 }