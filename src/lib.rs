// TODO - Impliment authentication header (DONE)
// TODO - Wrap as a rust library with configurable ports + authentication (DONE)
// TODO - Impliment LIFX Effects, Scenes, Clean, Cycle
// TODO - Impliment an extended API for changing device labels, wifi-config, etc.


use get_if_addrs::{get_if_addrs, IfAddr, Ifv4Addr};
use lifx_rs::lan::{get_product_info, BuildOptions, Message, PowerLevel, ProductInfo, RawMessage, HSBK};
use std::collections::HashMap;
use std::net::{IpAddr, SocketAddr, UdpSocket};
use std::sync::{Arc, Mutex};
use std::thread::{spawn};
use std::time::{Duration, Instant};
use rouille::try_or_400;
use rand::{thread_rng, Rng};
use rand::distributions::Alphanumeric;
use std::thread;

use rouille::Response;
use rouille::post_input;


use serde::{Serialize, Deserialize};

use palette::{Hsv, Srgb, IntoColor};

use colors_transform::{Rgb, Color};



const HOUR: Duration = Duration::from_secs(60 * 60);

<<<<<<< HEAD
// Rate limiting configuration
const MAX_AUTH_ATTEMPTS: u32 = 5;
const AUTH_WINDOW_SECONDS: u64 = 60;

// Simple rate limiter for authentication attempts
#[derive(Debug, Clone)]
struct AuthAttempt {
    timestamp: Instant,
    count: u32,
}

struct RateLimiter {
    attempts: Arc<Mutex<HashMap<String, AuthAttempt>>>,
}

impl RateLimiter {
    fn new() -> Self {
        RateLimiter {
            attempts: Arc::new(Mutex::new(HashMap::new())),
        }
    }

    fn check_and_update(&self, client_ip: String) -> bool {
        let mut attempts = self.attempts.lock().unwrap();
        let now = Instant::now();
        let window = Duration::from_secs(AUTH_WINDOW_SECONDS);
        
        match attempts.get_mut(&client_ip) {
            Some(attempt) => {
                if now.duration_since(attempt.timestamp) > window {
                    // Reset window
                    attempt.timestamp = now;
                    attempt.count = 1;
                    true
                } else if attempt.count >= MAX_AUTH_ATTEMPTS {
                    // Too many attempts
                    false
                } else {
                    // Increment counter
                    attempt.count += 1;
                    true
                }
            }
            None => {
                // First attempt
                attempts.insert(client_ip, AuthAttempt {
                    timestamp: now,
                    count: 1,
                });
                true
            }
        }
    }

    fn cleanup_old_entries(&self) {
        let mut attempts = self.attempts.lock().unwrap();
        let now = Instant::now();
        let window = Duration::from_secs(AUTH_WINDOW_SECONDS * 2);
        
        attempts.retain(|_, attempt| {
            now.duration_since(attempt.timestamp) <= window
        });
    }
}

// Authentication middleware result
enum AuthResult {
    Authorized,
    Unauthorized(Response),
}

// Centralized authentication middleware
fn authenticate_request(
    request: &rouille::Request,
    secret_key: &str,
    rate_limiter: &Arc<RateLimiter>,
) -> AuthResult {
    // Extract client IP for rate limiting
    let client_ip = request.remote_addr().ip().to_string();
    
    // Get authorization header
    let auth_header = request.header("Authorization");
    
    match auth_header {
        None => {
            // Check rate limit for failed auth attempts
            if !rate_limiter.check_and_update(client_ip) {
                return AuthResult::Unauthorized(
                    Response::text("Too many authentication attempts. Please try again later.")
                        .with_status_code(429)
                        .with_additional_header("Retry-After", "60")
                );
            }
            
            // Return 401 Unauthorized when no auth header is present
            AuthResult::Unauthorized(
                Response::text("Unauthorized: Missing Authorization header")
                    .with_status_code(401)
                    .with_additional_header("WWW-Authenticate", "Bearer realm=\"LIFX API\"")
            )
        }
        Some(auth_value) => {
            // Validate the token
            let expected_token = format!("Bearer {}", secret_key);
            if auth_value != &expected_token {
                // Check rate limit for failed auth attempts
                if !rate_limiter.check_and_update(client_ip) {
                    return AuthResult::Unauthorized(
                        Response::text("Too many authentication attempts. Please try again later.")
                            .with_status_code(429)
                            .with_additional_header("Retry-After", "60")
                    );
                }
                
                // Return 401 Unauthorized for invalid token
                AuthResult::Unauthorized(
                    Response::text("Unauthorized: Invalid token")
                        .with_status_code(401)
                        .with_additional_header("WWW-Authenticate", "Bearer realm=\"LIFX API\"")
                )
            } else {
                AuthResult::Authorized
            }
        }
    }
}
=======
// LIFX Protocol Color Conversion Constants
// The LIFX protocol represents HSBK values as 16-bit unsigned integers (0-65535)
// instead of standard ranges (Hue: 0-360°, Saturation/Brightness: 0-100%)
// 
// According to LIFX protocol documentation, they recommend using 0x10000 (65536)
// for hue conversion to achieve consistent rounding behavior
const LIFX_HUE_MAX: f32 = 65536.0; // 0x10000 for consistent rounding as per LIFX docs
const LIFX_HUE_DEGREE_FACTOR: f32 = LIFX_HUE_MAX / 360.0; // Converts degrees to u16

// For saturation and brightness, LIFX uses the full u16 range (0-65535)
const LIFX_SATURATION_MAX: f32 = 65535.0; // 0xFFFF
const LIFX_BRIGHTNESS_MAX: f32 = 65535.0; // 0xFFFF

// Pre-calculated LIFX hue values for named colors (in u16 format)
// These are calculated using: hue_u16 = (degrees * 65536 / 360) % 65536
const HUE_RED: u16 = 0;        // 0°
const HUE_ORANGE: u16 = 7099;  // ~39°
const HUE_YELLOW: u16 = 10922; // 60°
const HUE_GREEN: u16 = 21845;  // 120°
const HUE_CYAN: u16 = 32768;   // 180°
const HUE_BLUE: u16 = 43690;   // 240°
const HUE_PURPLE: u16 = 50062; // ~275°
const HUE_PINK: u16 = 63715;   // ~350°
>>>>>>> 09e1907c


#[derive(Debug)]
struct RefreshableData<T> {
    data: Option<T>,
    max_age: Duration,
    last_updated: Instant,
    refresh_msg: Message,
}

impl<T> RefreshableData<T> {
    fn empty(max_age: Duration, refresh_msg: Message) -> RefreshableData<T> {
        RefreshableData {
            data: None,
            max_age,
            last_updated: Instant::now(),
            refresh_msg,
        }
    }
    fn update(&mut self, data: T) {
        self.data = Some(data);
        self.last_updated = Instant::now();


    }
    fn needs_refresh(&self) -> bool {
        self.data.is_none() || self.last_updated.elapsed() > self.max_age
    }
    fn as_ref(&self) -> Option<&T> {
        self.data.as_ref()
    }
}

#[derive(Debug, Serialize)]
struct BulbInfo {
    pub id: String,
    pub uuid: String,
    pub label: String,
    pub connected: bool,
    pub power: String,
    #[serde(rename = "color")]
    pub lifx_color: Option<LifxColor>,
    pub brightness: f64,
    #[serde(rename = "group")]
    pub lifx_group: Option<LifxGroup>,
    #[serde(rename = "location")]
    pub lifx_location: Option<LifxLocation>,
    pub product: Option<ProductInfo>,
    #[serde(rename = "last_seen")]
    pub lifx_last_seen: String,
    #[serde(rename = "seconds_since_seen")]
    pub seconds_since_seen: i64,
    // pub error: Option<String>,
    // pub errors: Option<Vec<Error>>,

    #[serde(skip_serializing)]
    last_seen: Instant,

    source: u32,

    target: u64,

    addr: SocketAddr,

    #[serde(skip_serializing)]
    group: RefreshableData<LifxGroup>,


    #[serde(skip_serializing)]
    name: RefreshableData<String>,
    #[serde(skip_serializing)]
    model: RefreshableData<(u32, u32)>,
    #[serde(skip_serializing)]
    location: RefreshableData<String>,
    #[serde(skip_serializing)]
    host_firmware: RefreshableData<u32>,
    #[serde(skip_serializing)]
    wifi_firmware: RefreshableData<u32>,
    #[serde(skip_serializing)]
    power_level: RefreshableData<PowerLevel>,
    #[serde(skip_serializing)]
    color: LiColor,
}

#[derive(Debug)]
enum LiColor {
    Unknown,
    Single(RefreshableData<HSBK>),
    Multi(RefreshableData<Vec<Option<HSBK>>>),
}

#[derive(Debug, Serialize)]
#[serde(rename_all = "camelCase")]
#[doc(hidden)]
pub struct LifxLocation {
    pub id: String,
    pub name: String,
}

/// Represents an LIFX Color
#[derive(Debug, Serialize)]
#[serde(rename_all = "camelCase")]
pub struct LifxColor {
    pub hue: u16,
    pub saturation: u16,
    pub kelvin: u16,
    pub brightness: u16,
}

#[derive(Debug, Serialize)]
#[serde(rename_all = "camelCase")]
#[doc(hidden)]
pub struct LifxGroup {
    pub id: String,
    pub name: String,
}

impl BulbInfo {
    fn new(source: u32, target: u64, addr: SocketAddr) -> BulbInfo {
        let id: String = thread_rng().sample_iter(&Alphanumeric).take(12).map(char::from).collect();
        let uuid: String = thread_rng().sample_iter(&Alphanumeric).take(30).map(char::from).collect();
        BulbInfo {
            id: id.to_string(),
            uuid: uuid.to_string(),
            label: format!(""),
            connected: true,
            power: format!("off"),
            lifx_color: None,
            brightness: 0.0,
            lifx_group: None,
            lifx_location: None,
            product: None,
            lifx_last_seen: format!(""),
            seconds_since_seen: 0,
            last_seen: Instant::now(),
            source,
            target,
            addr,
            group: RefreshableData::empty(HOUR, Message::GetGroup),
            location: RefreshableData::empty(HOUR, Message::GetLocation),
            name: RefreshableData::empty(HOUR, Message::GetLabel),
            model: RefreshableData::empty(HOUR, Message::GetVersion),
            host_firmware: RefreshableData::empty(HOUR, Message::GetHostFirmware),
            wifi_firmware: RefreshableData::empty(HOUR, Message::GetWifiFirmware),
            power_level: RefreshableData::empty(Duration::from_millis(500), Message::GetPower),
            color: LiColor::Unknown,
        }
    }

    fn update(&mut self, addr: SocketAddr) {
        self.last_seen = Instant::now();
        self.addr = addr;
    }

    fn refresh_if_needed<T>(
        &self,
        sock: &UdpSocket,
        data: &RefreshableData<T>,
    ) -> Result<(), failure::Error> {
        if data.needs_refresh() {
            let options = BuildOptions {
                target: Some(self.target),
                res_required: true,
                source: self.source,
                ..Default::default()
            };
            let message = RawMessage::build(&options, data.refresh_msg.clone())?;
            sock.send_to(&message.pack()?, self.addr)?;
        }
        Ok(())
    }

    fn set_power(
        &self,
        sock: &UdpSocket,
        power_level: PowerLevel,
    ) -> Result<(), failure::Error> {
        
        let options = BuildOptions {
            target: Some(self.target),
            res_required: true,
            source: self.source,
            ..Default::default()
        };
        let message = RawMessage::build(&options, Message::SetPower{level: power_level})?;
        sock.send_to(&message.pack()?, self.addr)?;
  
        Ok(())
    }

    fn set_infrared(
        &self,
        sock: &UdpSocket,
        brightness: u16,
    ) -> Result<(), failure::Error> {
        
        let options = BuildOptions {
            target: Some(self.target),
            res_required: true,
            source: self.source,
            ..Default::default()
        };
        let message = RawMessage::build(&options, Message::LightSetInfrared{brightness: brightness})?;
        sock.send_to(&message.pack()?, self.addr)?;
  
        Ok(())
    }


    fn set_color(
        &self,
        sock: &UdpSocket,
        color: HSBK,
        duration: u32
    ) -> Result<(), failure::Error> {
        
        let options = BuildOptions {
            target: Some(self.target),
            res_required: true,
            source: self.source,
            ..Default::default()
        };
        let message = RawMessage::build(&options, Message::LightSetColor{reserved: 0, color: color, duration: duration})?;
        sock.send_to(&message.pack()?, self.addr)?;
  
        Ok(())
    }




    fn query_for_missing_info(&self, sock: &UdpSocket) -> Result<(), failure::Error> {
        self.refresh_if_needed(sock, &self.name)?;
        self.refresh_if_needed(sock, &self.model)?;
        self.refresh_if_needed(sock, &self.location)?;
        self.refresh_if_needed(sock, &self.host_firmware)?;
        self.refresh_if_needed(sock, &self.wifi_firmware)?;
        self.refresh_if_needed(sock, &self.power_level)?;
        self.refresh_if_needed(sock, &self.group)?;
        match &self.color {
            LiColor::Unknown => (), // we'll need to wait to get info about this bulb's model, so we'll know if it's multizone or not
            LiColor::Single(d) => self.refresh_if_needed(sock, d)?,
            LiColor::Multi(d) => self.refresh_if_needed(sock, d)?,
        }

    

        Ok(())
    }
}

// impl std::fmt::Debug for BulbInfo {
//     fn fmt(&self, f: &mut std::fmt::Formatter<'_>) -> std::fmt::Result {
//         write!(f, "BulbInfo({:0>16X} - {}  ", self.target, self.addr)?;

//         if let Some(name) = self.name.as_ref() {
//             write!(f, "{}", name)?;
//         }
//         if let Some(location) = self.location.as_ref() {
//             write!(f, "/{}", location)?;
//         }
//         if let Some((vendor, product)) = self.model.as_ref() {
//             if let Some(info) = get_product_info(*vendor, *product) {
//                 write!(f, " - {} ", info.name)?;
//             } else {
//                 write!(
//                     f,
//                     " - Unknown model (vendor={}, product={}) ",
//                     vendor, product
//                 )?;
//             }
//         }
//         if let Some(fw_version) = self.host_firmware.as_ref() {
//             write!(f, " McuFW:{:x}", fw_version)?;
//         }
//         if let Some(fw_version) = self.wifi_firmware.as_ref() {
//             write!(f, " WifiFW:{:x}", fw_version)?;
//         }
//         if let Some(level) = self.power_level.as_ref() {
//             if *level == PowerLevel::Enabled {
//                 write!(f, "  Powered On(")?;
//                 match self.color {
//                     Color::Unknown => write!(f, "??")?,
//                     Color::Single(ref color) => {
//                         f.write_str(
//                             &color
//                                 .as_ref()
//                                 .map(|c| c.describe(false))
//                                 .unwrap_or_else(|| "??".to_owned()),
//                         )?;
//                     }
//                     Color::Multi(ref color) => {
//                         if let Some(vec) = color.as_ref() {
//                             write!(f, "Zones: ")?;
//                             for zone in vec {
//                                 if let Some(color) = zone {
//                                     write!(f, "{} ", color.describe(true))?;
//                                 } else {
//                                     write!(f, "?? ")?;
//                                 }
//                             }
//                         }
//                     }
//                 }
//                 write!(f, ")")?;
//             } else {
//                 write!(f, "  Powered Off")?;
//             }
//         }
//         write!(f, ")")
//     }
// }

struct Manager {
    bulbs: Arc<Mutex<HashMap<u64, BulbInfo>>>,
    last_discovery: Instant,
    sock: UdpSocket,
    source: u32,
}

impl Manager {
    fn new() -> Result<Manager, failure::Error> {
        let sock = UdpSocket::bind("0.0.0.0:56700")?;
        sock.set_broadcast(true)?;

        // spawn a thread that can send to our socket
        let recv_sock = sock.try_clone()?;

        let bulbs = Arc::new(Mutex::new(HashMap::new()));
        let receiver_bulbs = bulbs.clone();
        let source = 0x72757374;

        // spawn a thread that will receive data from our socket and update our internal data structures
        spawn(move || Self::worker(recv_sock, source, receiver_bulbs));

        let mut mgr = Manager {
            bulbs,
            last_discovery: Instant::now(),
            sock,
            source,
        };
        mgr.discover()?;
        Ok(mgr)
    }

    fn handle_message(raw: RawMessage, bulb: &mut BulbInfo) -> Result<(), lifx_rs::lan::Error> {
        match Message::from_raw(&raw)? {
            Message::StateService { port: _, service: _ } => {
                // if port != bulb.addr.port() as u32 || service != Service::UDP {
                //     println!("Unsupported service: {:?}/{}", service, port);
                // }
            }
            Message::StateLabel { label } => {
                bulb.name.update(label.0);
                bulb.label = bulb.name.data.as_ref().unwrap().to_string();

            },

  
            Message::StateLocation { location, label, updated_at: _ } => {

                let lab = label.0;

                bulb.location.update(lab.clone());


          
                let group_two = LifxLocation{id: format!("{:?}", location.0).replace(", ", "").replace("[", "").replace("]", ""), name: lab};
                bulb.lifx_location = Some(group_two);

            },
            Message::StateVersion {
                vendor, product, ..
            } => {
                bulb.model.update((vendor, product));
                if let Some(info) = get_product_info(vendor, product) {
                    // println!("{:?}", info.clone());

                    bulb.product = Some(info.clone());

                    if info.capabilities.has_multizone {
                        bulb.color = LiColor::Multi(RefreshableData::empty(
                            Duration::from_secs(15),
                            Message::GetColorZones {
                                start_index: 0,
                                end_index: 255,
                            },
                        ))
                    } else {
                        bulb.color = LiColor::Single(RefreshableData::empty(
                            Duration::from_secs(15),
                            Message::LightGet,
                        ))
                    }
                }
            }
            Message::StatePower { level } => {
                bulb.power_level.update(level);

                if bulb.power_level.data.as_ref().unwrap() ==  &PowerLevel::Enabled{
                    bulb.power = format!("on");
                } else {
                    bulb.power = format!("off");
                }

               
            },

            Message::StateGroup { group, label, updated_at: _ } => {

                let group_one = LifxGroup{id: format!("{:?}", group.0), name: label.to_string()};
                
                let group_two = LifxGroup{id: format!("{:?}", group.0).replace(", ", "").replace("[", "").replace("]", ""), name: label.to_string()};
                bulb.group.update(group_one);
                bulb.lifx_group = Some(group_two);
            },



            Message::StateHostFirmware { version, .. } => bulb.host_firmware.update(version),
            Message::StateWifiFirmware { version, .. } => bulb.wifi_firmware.update(version),
            Message::LightState {
                color,
                power,
                label,
                ..
            } => {
                if let LiColor::Single(ref mut d) = bulb.color {
                    d.update(color);

                    let bc = color;


                    bulb.lifx_color = Some(LifxColor{
                        hue: bc.hue,
                        saturation: bc.saturation,
                        kelvin: bc.kelvin,
                        brightness: bc.brightness,
                    });

                    bulb.brightness = (bc.brightness as f32 / LIFX_BRIGHTNESS_MAX) as f64;


                    bulb.power_level.update(power);
                }
                bulb.name.update(label.0);
            }
            Message::StateZone {
                count,
                index,
                color,
            } => {
                if let LiColor::Multi(ref mut d) = bulb.color {
                    d.data.get_or_insert_with(|| {
                        let mut v = Vec::with_capacity(count as usize);
                        v.resize(count as usize, None);
                        assert!(index <= count);
                        v
                    })[index as usize] = Some(color);
                }
            }
            Message::StateMultiZone {
                count,
                index,
                color0,
                color1,
                color2,
                color3,
                color4,
                color5,
                color6,
                color7,
            } => {
                if let LiColor::Multi(ref mut d) = bulb.color {
                    let v = d.data.get_or_insert_with(|| {
                        let mut v = Vec::with_capacity(count as usize);
                        v.resize(count as usize, None);
                        assert!(index + 7 <= count);
                        v
                    });

                    v[index as usize + 0] = Some(color0);
                    v[index as usize + 1] = Some(color1);
                    v[index as usize + 2] = Some(color2);
                    v[index as usize + 3] = Some(color3);
                    v[index as usize + 4] = Some(color4);
                    v[index as usize + 5] = Some(color5);
                    v[index as usize + 6] = Some(color6);
                    v[index as usize + 7] = Some(color7);
                }
            }
            unknown => {
                println!("Received, but ignored {:?}", unknown);
            }
        }
        Ok(())
    }

    fn worker(
        recv_sock: UdpSocket,
        source: u32,
        receiver_bulbs: Arc<Mutex<HashMap<u64, BulbInfo>>>,
    ) {
        let mut buf = [0; 1024];
        loop {
            match recv_sock.recv_from(&mut buf) {
                Ok((0, addr)) => println!("Received a zero-byte datagram from {:?}", addr),
                Ok((nbytes, addr)) => match RawMessage::unpack(&buf[0..nbytes]) {
                    Ok(raw) => {
                        if raw.frame_addr.target == 0 {
                            continue;
                        }
                        if let Ok(mut bulbs) = receiver_bulbs.lock() {
                            let bulb = bulbs
                                .entry(raw.frame_addr.target)
                                .and_modify(|bulb| bulb.update(addr))
                                .or_insert_with(|| {
                                    BulbInfo::new(source, raw.frame_addr.target, addr)
                                });
                            if let Err(e) = Self::handle_message(raw, bulb) {
                                println!("Error handling message from {}: {}", addr, e)
                            }
                        }
                    }
                    Err(e) => println!("Error unpacking raw message from {}: {}", addr, e),
                },
                Err(e) => panic!("recv_from err {:?}", e),
            }
        }
    }

    fn discover(&mut self) -> Result<(), failure::Error> {
        println!("Doing discovery");

        let opts = BuildOptions {
            source: self.source,
            ..Default::default()
        };
        let rawmsg = RawMessage::build(&opts, Message::GetService).unwrap();
        let bytes = rawmsg.pack().unwrap();

        for addr in get_if_addrs().unwrap() {
            match addr.addr {
                IfAddr::V4(Ifv4Addr {
                    broadcast: Some(bcast),
                    ..
                }) => {
                    if addr.ip().is_loopback() {
                        continue;
                    }
                    let addr = SocketAddr::new(IpAddr::V4(bcast), 56700);
                    println!("Discovering bulbs on LAN {:?}", addr);
                    self.sock.send_to(&bytes, &addr)?;
                }
                _ => {}
            }
        }

        self.last_discovery = Instant::now();

        Ok(())
    }

    fn refresh(&self) {
        if let Ok(bulbs) = self.bulbs.lock() {
            for bulb in bulbs.values() {
                match bulb.query_for_missing_info(&self.sock){
                    Ok(_missing_info) => {
                    },
                    Err(e) => {
                        println!("Error querying for missing info: {:?}", e);
                    }
                }
            }
        }
    }
}

/// Used to set the params when posting a FlameEffect event
#[derive(Default, Debug, Clone, PartialEq, Serialize, Deserialize)]
#[serde(rename_all = "camelCase")]
pub struct Config {
    pub secret_key: String,
    pub port: u16,
}

pub fn start(config: Config) {


    sudo::with_env(&["SECRET_KEY"]).unwrap();
    sudo::escalate_if_needed().unwrap();


    let mgr = Manager::new();

    match mgr {
        Ok(mgr) => {
            let mgr_arc = Arc::new(Mutex::new(mgr));

            let th_arc_mgr = Arc::clone(&mgr_arc);

            thread::spawn(move || {
                loop{
                    let mut lock = th_arc_mgr.lock().unwrap();
                    let mgr = &mut *lock;  
                
                    // if Instant::now() - mgr.last_discovery > Duration::from_secs(300) {
                    //     mgr.discover().unwrap();
                    // }
            
                    mgr.refresh();
                    thread::sleep(Duration::from_millis(1000));
                }
        
            });
        
        
            let th2_arc_mgr = Arc::clone(&mgr_arc);
            
            // Initialize rate limiter
            let rate_limiter = Arc::new(RateLimiter::new());
            
            // Spawn cleanup thread for rate limiter
            let cleanup_limiter = Arc::clone(&rate_limiter);
            thread::spawn(move || {
                loop {
                    thread::sleep(Duration::from_secs(120));
                    cleanup_limiter.cleanup_old_entries();
                }
            });
        
            thread::spawn(move || {
                rouille::start_server(format!("0.0.0.0:{}", config.port).as_str(), move |request| {
        
                    // Use centralized authentication middleware
                    match authenticate_request(request, &config.secret_key, &rate_limiter) {
                        AuthResult::Unauthorized(response) => return response,
                        AuthResult::Authorized => {
                            // Continue with request processing
                        }
                    }
        
        
        
        
                    let mut response = Response::text("hello world");
        
                    let mut lock = th2_arc_mgr.lock().unwrap();
                    let mgr = &mut *lock;  
        
                
                    mgr.refresh();
        
        
                    let urls = request.url().to_string();
                    let split = urls.split("/");
                    let vec: Vec<&str> = split.collect();
        
                    let mut selector = "";
        
                    if vec.len() >= 3 {
                        selector = vec[3];
                    }
            
        
        
                    let mut bulbs_vec: Vec<&BulbInfo> = Vec::new();
        
                    let bulbs = mgr.bulbs.lock().unwrap();
                    
                        
                    for bulb in bulbs.values() {
                        println!("{:?}", *bulb);
                        bulbs_vec.push(bulb);
                    }
        
                    if selector == "all"{
                    
                    }
        
                    if selector.contains("group_id:"){
                        bulbs_vec = bulbs_vec
                        .into_iter()
                        .filter(|b| b.lifx_group.as_ref().unwrap().id.contains(&selector.replace("group_id:", "")))
                        .collect();
                    }
        
                    if selector.contains("location_id:"){
                        bulbs_vec = bulbs_vec
                        .into_iter()
                        .filter(|b| b.lifx_location.as_ref().unwrap().id.contains(&selector.replace("location_id:", "")))
                        .collect();
                    }
        
                    if selector.contains("id:"){
                        bulbs_vec = bulbs_vec
                        .into_iter()
                        .filter(|b| b.id.contains(&selector.replace("id:", "")))
                        .collect();
                    }
        
        
                    // (PUT) SetStates
                    // https://api.lifx.com/v1/lights/states
                    if request.url().contains("/lights/states") && request.method() == "PUT" {
                        #[derive(Deserialize)]
                        struct StateUpdate {
                            selector: String,
                            power: Option<String>,
                            color: Option<String>,
                            brightness: Option<f64>,
                            duration: Option<f64>,
                            infrared: Option<f64>,
                            fast: Option<bool>,
                        }

                        #[derive(Deserialize)]
                        struct StatesRequest {
                            states: Vec<StateUpdate>,
                            defaults: Option<StateUpdate>,
                        }

                        #[derive(Serialize)]
                        struct StateResult {
                            id: String,
                            label: String,
                            status: String,
                        }

                        #[derive(Serialize)]
                        struct StatesResponse {
                            results: Vec<StateResult>,
                        }

                        let body = try_or_400!(rouille::input::plain_text_body(request));
                        let input: StatesRequest = try_or_400!(serde_json::from_str(&body));
                        let mut results = Vec::new();

                        for state_update in input.states {
                            // Filter bulbs based on selector
                            let mut filtered_bulbs: Vec<&BulbInfo> = Vec::new();
                            
                            for bulb in bulbs.values() {
                                let mut matches = false;
                                
                                if state_update.selector == "all" {
                                    matches = true;
                                } else if state_update.selector.starts_with("id:") {
                                    let id = state_update.selector.strip_prefix("id:").unwrap_or("");
                                    matches = bulb.id.contains(id);
                                } else if state_update.selector.starts_with("group_id:") {
                                    let group_id = state_update.selector.strip_prefix("group_id:").unwrap_or("");
                                    matches = bulb.lifx_group.as_ref().map_or(false, |g| g.id.contains(group_id));
                                } else if state_update.selector.starts_with("location_id:") {
                                    let location_id = state_update.selector.strip_prefix("location_id:").unwrap_or("");
                                    matches = bulb.lifx_location.as_ref().map_or(false, |l| l.id.contains(location_id));
                                } else if state_update.selector.starts_with("label:") {
                                    let label = state_update.selector.strip_prefix("label:").unwrap_or("");
                                    matches = bulb.label.contains(label);
                                }
                                
                                if matches {
                                    filtered_bulbs.push(bulb);
                                }
                            }

                            // Apply state changes to filtered bulbs
                            for bulb in filtered_bulbs {
                                let mut status = "ok";
                                
                                // Apply power state
                                if let Some(ref power) = state_update.power {
                                    let result = if power == "on" {
                                        bulb.set_power(&mgr.sock, PowerLevel::Enabled)
                                    } else {
                                        bulb.set_power(&mgr.sock, PowerLevel::Standby)
                                    };
                                    
                                    if result.is_err() {
                                        status = "error";
                                    }
                                }
                                
                                // Apply color if specified
                                if let Some(ref color_str) = state_update.color {
                                    // Reuse existing color parsing logic
                                    let mut kelvin = bulb.lifx_color.as_ref().map_or(6500, |c| c.kelvin);
                                    let mut brightness = bulb.lifx_color.as_ref().map_or(LIFX_BRIGHTNESS_MAX as u16, |c| c.brightness);
                                    let mut saturation = bulb.lifx_color.as_ref().map_or(0, |c| c.saturation);
                                    let mut hue = bulb.lifx_color.as_ref().map_or(0, |c| c.hue);
                                    let duration = state_update.duration.unwrap_or(0.0) as u32;
                                    
                                    // Parse color string and update HSBK values
                                    let hsbk = if color_str.starts_with("kelvin:") {
                                        let k = color_str.strip_prefix("kelvin:").unwrap_or("6500").parse::<u16>().unwrap_or(6500);
                                        HSBK { hue, saturation: 0, brightness, kelvin: k }
                                    } else if color_str.starts_with("hue:") {
                                        let h = color_str.strip_prefix("hue:").unwrap_or("0").parse::<u16>().unwrap_or(0);
                                        HSBK { hue: h, saturation, brightness, kelvin }
                                    } else if color_str.starts_with("brightness:") {
                                        let b = color_str.strip_prefix("brightness:").unwrap_or("1.0").parse::<f64>().unwrap_or(1.0);
                                        HSBK { hue, saturation, brightness: (b as f32 * LIFX_BRIGHTNESS_MAX) as u16, kelvin }
                                    } else if color_str.starts_with("saturation:") {
                                        let s = color_str.strip_prefix("saturation:").unwrap_or("1.0").parse::<f64>().unwrap_or(1.0);
                                        HSBK { hue, saturation: (s as f32 * LIFX_SATURATION_MAX) as u16, brightness, kelvin }
                                    } else {
                                        // Handle named colors
                                        match color_str.as_str() {
                                            "white" => HSBK { hue: 0, saturation: 0, brightness, kelvin },
                                            "red" => HSBK { hue: HUE_RED, saturation: LIFX_SATURATION_MAX as u16, brightness, kelvin },
                                            "orange" => HSBK { hue: HUE_ORANGE, saturation: LIFX_SATURATION_MAX as u16, brightness, kelvin },
                                            "yellow" => HSBK { hue: HUE_YELLOW, saturation: LIFX_SATURATION_MAX as u16, brightness, kelvin },
                                            "cyan" => HSBK { hue: HUE_CYAN, saturation: LIFX_SATURATION_MAX as u16, brightness, kelvin },
                                            "green" => HSBK { hue: HUE_GREEN, saturation: LIFX_SATURATION_MAX as u16, brightness, kelvin },
                                            "blue" => HSBK { hue: HUE_BLUE, saturation: LIFX_SATURATION_MAX as u16, brightness, kelvin },
                                            "purple" => HSBK { hue: HUE_PURPLE, saturation: LIFX_SATURATION_MAX as u16, brightness, kelvin },
                                            "pink" => HSBK { hue: HUE_PINK, saturation: 25000, brightness, kelvin },
                                            _ => HSBK { hue, saturation, brightness, kelvin }
                                        }
                                    };
                                    
                                    if bulb.set_color(&mgr.sock, hsbk, duration).is_err() {
                                        status = "error";
                                    }
                                }
                                
                                // Apply brightness if specified independently
                                if state_update.color.is_none() && state_update.brightness.is_some() {
                                    let brightness_val = state_update.brightness.unwrap();
                                    let duration = state_update.duration.unwrap_or(0.0) as u32;
                                    
                                    let mut kelvin = bulb.lifx_color.as_ref().map_or(6500, |c| c.kelvin);
                                    let mut saturation = bulb.lifx_color.as_ref().map_or(0, |c| c.saturation);
                                    let mut hue = bulb.lifx_color.as_ref().map_or(0, |c| c.hue);
                                    
                                    let hsbk = HSBK {
                                        hue,
                                        saturation,
                                        brightness: (brightness_val as f32 * LIFX_BRIGHTNESS_MAX) as u16,
                                        kelvin,
                                    };
                                    
                                    if bulb.set_color(&mgr.sock, hsbk, duration).is_err() {
                                        status = "error";
                                    }
                                }
                                
                                // Apply infrared if specified
                                if let Some(infrared) = state_update.infrared {
                                    let ir_brightness = (infrared as f32 * LIFX_BRIGHTNESS_MAX) as u16;
                                    if bulb.set_infrared(&mgr.sock, ir_brightness).is_err() {
                                        status = "error";
                                    }
                                }
                                
                                results.push(StateResult {
                                    id: bulb.id.clone(),
                                    label: bulb.label.clone(),
                                    status: status.to_string(),
                                });
                            }
                        }

                        response = Response::json(&StatesResponse { results });
                    }
        
                    // (PUT) SetState
                    // https://api.lifx.com/v1/lights/:selector/state
                    if request.url().contains("/state"){
        
                        let input = try_or_400!(post_input!(request, {
                            power: Option<String>,
                            color: Option<String>,
                            brightness: Option<f64>,
                            duration: Option<f64>,
                            infrared: Option<f64>,
                            fast: Option<bool>
                        }));
        
        
                        // Power
                        if input.power.is_some() {
                            let power = input.power.unwrap();
                            if power == format!("on"){
                                for bulb in &bulbs_vec {
                                    bulb.set_power(&mgr.sock, PowerLevel::Enabled);
                                }
                            } 
                
                            if power == format!("off"){
                                for bulb in &bulbs_vec {
                                    bulb.set_power(&mgr.sock, PowerLevel::Standby);
                                }
                            } 
                        }
        
                        // Color
                        if input.color.is_some() {
                            let cc = input.color.unwrap();
        
        
        
                            for bulb in &bulbs_vec {
        
        
                                let mut kelvin = 6500;
                                let mut brightness = LIFX_BRIGHTNESS_MAX as u16;
                                let mut saturation = 0;
                                let mut hue = 0;
        
                                let mut duration = 0;
                                if input.duration.is_some(){
                                    duration = input.duration.unwrap() as u32;
                                }
        
                                if bulb.lifx_color.is_some() {
                                    let lifxc = bulb.lifx_color.as_ref().unwrap();
                                    kelvin = lifxc.kelvin;
                                    brightness = lifxc.brightness;
                                    saturation = lifxc.saturation;
                                    hue = lifxc.hue;
                                }
                            
                                if cc.contains("white"){
                                    let hbsk_set = HSBK {
                                        hue: HUE_RED,
                                        saturation: 0,
                                        brightness: brightness,
                                        kelvin: kelvin,
                                    };
                                    bulb.set_color(&mgr.sock, hbsk_set, duration);
                                }
        
                                if cc.contains("red"){
                                    let hbsk_set = HSBK {
                                        hue: HUE_RED,
                                        saturation: LIFX_SATURATION_MAX as u16,
                                        brightness: brightness,
                                        kelvin: kelvin,
                                    };
                                    bulb.set_color(&mgr.sock, hbsk_set, duration);
                                }
        
                                if cc.contains("orange"){
                                    let hbsk_set = HSBK {
                                        hue: HUE_ORANGE,
                                        saturation: LIFX_SATURATION_MAX as u16,
                                        brightness: brightness,
                                        kelvin: kelvin,
                                    };
                                    bulb.set_color(&mgr.sock, hbsk_set, duration);
                                }
        
                                if cc.contains("yellow"){
                                    let hbsk_set = HSBK {
                                        hue: HUE_YELLOW,
                                        saturation: LIFX_SATURATION_MAX as u16,
                                        brightness: brightness,
                                        kelvin: kelvin,
                                    };
                                    bulb.set_color(&mgr.sock, hbsk_set, duration);
                                }
        
                                if cc.contains("cyan"){
                                    let hbsk_set = HSBK {
                                        hue: HUE_CYAN,
                                        saturation: LIFX_SATURATION_MAX as u16,
                                        brightness: brightness,
                                        kelvin: kelvin,
                                    };
                                    bulb.set_color(&mgr.sock, hbsk_set, duration);
                                }
        
                                if cc.contains("green"){
                                    let hbsk_set = HSBK {
                                        hue: HUE_GREEN,
                                        saturation: LIFX_SATURATION_MAX as u16,
                                        brightness: brightness,
                                        kelvin: kelvin,
                                    };
                                    bulb.set_color(&mgr.sock, hbsk_set, duration);
                                }
        
                                if cc.contains("blue"){
                                    let hbsk_set = HSBK {
                                        hue: HUE_BLUE,
                                        saturation: LIFX_SATURATION_MAX as u16,
                                        brightness: brightness,
                                        kelvin: kelvin,
                                    };
                                    bulb.set_color(&mgr.sock, hbsk_set, duration);
                                }
        
                                if cc.contains("purple"){
                                    let hbsk_set = HSBK {
                                        hue: HUE_PURPLE,
                                        saturation: LIFX_SATURATION_MAX as u16,
                                        brightness: brightness,
                                        kelvin: kelvin,
                                    };
                                    bulb.set_color(&mgr.sock, hbsk_set, duration);
                                }
        
                                if cc.contains("pink"){
                                    let hbsk_set = HSBK {
                                        hue: HUE_PINK,
                                        saturation: 25000,
                                        brightness: brightness,
                                        kelvin: kelvin,
                                    };
                                    bulb.set_color(&mgr.sock, hbsk_set, duration);
                                }
        
        
                                if cc.contains("hue:"){
        
                                    let hue_split = cc.split("hue:");
                                    let hue_vec: Vec<&str> = hue_split.collect();
                                    let new_hue = hue_vec[1].to_string().parse::<u16>().unwrap(); 
                                    let hbsk_set = HSBK {
                                        hue: new_hue,
                                        saturation: saturation,
                                        brightness: brightness,
                                        kelvin: kelvin,
                                    };
                                    bulb.set_color(&mgr.sock, hbsk_set, duration);
                                }
        
                                if cc.contains("saturation:"){
                                    let saturation_split = cc.split("saturation:");
                                    let saturation_vec: Vec<&str> = saturation_split.collect();
                                    let new_saturation_float = saturation_vec[1].to_string().parse::<f64>().unwrap(); 
                                    let new_saturation: u16 = (f64::from(100) * new_saturation_float) as u16;
                                    let hbsk_set = HSBK {
                                        hue: hue,
                                        saturation: new_saturation,
                                        brightness: brightness,
                                        kelvin: kelvin,
                                    };
                                    bulb.set_color(&mgr.sock, hbsk_set, duration);
                                }
        
                                if cc.contains("brightness:"){
                                    let brightness_split = cc.split("brightness:");
                                    let brightness_vec: Vec<&str> = brightness_split.collect();
                                    let new_brightness_float = brightness_vec[1].to_string().parse::<f64>().unwrap(); 
                                    let new_brightness: u16 = (LIFX_BRIGHTNESS_MAX * new_brightness_float as f32) as u16;
                                    let hbsk_set = HSBK {
                                        hue: hue,
                                        saturation: saturation,
                                        brightness: new_brightness,
                                        kelvin: kelvin,
                                    };
                                    bulb.set_color(&mgr.sock, hbsk_set, duration);
                                }
        
                                if cc.contains("kelvin:"){
                                    let kelvin_split = cc.split("kelvin:");
                                    let kelvin_vec: Vec<&str> = kelvin_split.collect();
                                    let new_kelvin = kelvin_vec[1].to_string().parse::<u16>().unwrap(); 
                                    let hbsk_set = HSBK {
                                        hue: hue,
                                        saturation: 0,
                                        brightness: brightness,
                                        kelvin: new_kelvin,
                                    };
                                    bulb.set_color(&mgr.sock, hbsk_set, duration);
                                }
        
                                if cc.contains("rgb:"){
        
        
                                    let rgb_split = cc.split("rgb:");
                                    let rgb_vec: Vec<&str> = rgb_split.collect();
                                    let rgb_parts = rgb_vec[1].to_string();
        
                                    let rgb_part_split = rgb_parts.split(",");
                                    let rgb_parts_vec: Vec<&str> = rgb_part_split.collect();
        
                                    let red_int = rgb_parts_vec[0].to_string().parse::<i64>().unwrap(); 
                                    let red_float: f32 = (red_int) as f32;
        
                                    let green_int = rgb_parts_vec[1].to_string().parse::<i64>().unwrap(); 
                                    let green_float: f32 = (green_int) as f32;
        
                                    let blue_int = rgb_parts_vec[2].to_string().parse::<i64>().unwrap(); 
                                    let blue_float: f32 = (blue_int) as f32;
        
                                    let rgb = Srgb::new(red_float / 255.0, green_float / 255.0, blue_float / 255.0);
                                    let hcc: Hsv = rgb.into_color();
        
                                    // Convert HSV to LIFX HSBK format (16-bit values)
                                    let hbsk_set = HSBK {
                                        hue: ((hcc.hue.into_positive_degrees() * LIFX_HUE_DEGREE_FACTOR) as u32 % 0x10000) as u16,
                                        saturation: (hcc.saturation * LIFX_SATURATION_MAX) as u16,
                                        brightness: brightness,
                                        kelvin: kelvin,
                                    };

        
                                    bulb.set_color(&mgr.sock, hbsk_set, duration);
        
                                }
        
                                if cc.contains("#"){
                                    println!("!CC!");
                                    let hex_split = cc.split("#");
                                    let hex_vec: Vec<&str> = hex_split.collect();
                                    let hex = hex_vec[1].to_string();
        
                                    let rgb2 = Rgb::from_hex_str(format!("#{}", hex).as_str()).unwrap();
                                    // Rgb { r: 255.0, g: 204.0, b: 0.0 }
        
                                    println!("{:?}", rgb2);
        
                                    let red_int = rgb2.get_red().to_string().parse::<i64>().unwrap(); 
                                    let red_float: f32 = (red_int) as f32;
        
                                    let green_int = rgb2.get_green().to_string().parse::<i64>().unwrap(); 
                                    let green_float: f32 = (green_int) as f32;
        
                                    let blue_int = rgb2.get_blue().to_string().parse::<i64>().unwrap(); 
                                    let blue_float: f32 = (blue_int) as f32;
        
        
                                    println!("red_float: {:?}", red_float);
                                    println!("green_float: {:?}", green_float);
                                    println!("blue_float: {:?}", blue_float);
        
                    
                                    let rgb = Srgb::new(red_float / 255.0, green_float / 255.0, blue_float / 255.0);
                                    let hcc: Hsv = rgb.into_color();

                                    println!("hcc: {:?}", hcc);
        
                                    // Convert HSV to LIFX HSBK format (16-bit values)
                                    let hbsk_set = HSBK {
                                        hue: ((hcc.hue.into_positive_degrees() * LIFX_HUE_DEGREE_FACTOR) as u32 % 0x10000) as u16,
                                        saturation: (hcc.saturation * LIFX_SATURATION_MAX) as u16,
                                        brightness: brightness,
                                        kelvin: kelvin,
                                    };

                                    println!("hbsk_set: {:?}", hbsk_set);
        
        
        
                                    bulb.set_color(&mgr.sock, hbsk_set, duration);
        
                                }
        
                            }
                        }
        
        
                        // Brightness
                        if input.brightness.is_some() {
                            let brightness = input.brightness.unwrap();
        
                            for bulb in &bulbs_vec {
        
        
                                let mut kelvin = 6500;
                                let mut saturation = 0;
                                let mut hue = 0;
        
                                let mut duration = 0;
                                if input.duration.is_some(){
                                    duration = input.duration.unwrap() as u32;
                                }
        
                                if bulb.lifx_color.is_some() {
                                    let lifxc = bulb.lifx_color.as_ref().unwrap();
                                    kelvin = lifxc.kelvin;
                                    saturation = lifxc.saturation;
                                    hue = lifxc.hue;
                                }
                                
                                let new_brightness_float = brightness.to_string().parse::<f64>().unwrap(); 
                                let new_brightness: u16 = (f64::from(65535) * new_brightness_float) as u16;
                                let hbsk_set = HSBK {
                                    hue: hue,
                                    saturation: saturation,
                                    brightness: new_brightness,
                                    kelvin: kelvin,
                                };
                                bulb.set_color(&mgr.sock, hbsk_set, duration);
        
                            }
        
                        }
        
                        // Infrared
                        if input.infrared.is_some() {
                            let new_brightness: u16 = (LIFX_BRIGHTNESS_MAX * input.infrared.unwrap() as f32) as u16;
        
                            for bulb in &bulbs_vec {
                                bulb.set_infrared(&mgr.sock, new_brightness);
                            }
                        }
        
        
                        // Return results in proper format
                        #[derive(Serialize)]
                        struct SingleStateResult {
                            id: String,
                            label: String,
                            status: String,
                        }

                        #[derive(Serialize)]
                        struct SingleStateResponse {
                            results: Vec<SingleStateResult>,
                        }

                        let mut results = Vec::new();
                        for bulb in &bulbs_vec {
                            results.push(SingleStateResult {
                                id: bulb.id.clone(),
                                label: bulb.label.clone(),
                                status: "ok".to_string(),
                            });
                        }

                        response = Response::json(&SingleStateResponse { results });
        
                    }
        
        
                    // ListLights
                    // https://api.lifx.com/v1/lights/:selector
                    if request.url().contains("/v1/lights/") && !request.url().contains("/state"){
                        response = Response::json(&bulbs_vec.clone());
                    }
        
        
                    // Mutex locks will be automatically dropped when they go out of scope
        
                    return response;
                });
            });


        },
        Err(e) => {
            println!("{:?}", e);
        }
    }










}

#[cfg(test)]
mod tests {
    use super::*;
    use std::net::{IpAddr, Ipv4Addr};

    #[test]
    fn test_bulb_info_new() {
        let source = 0x12345678;
        let target = 0xABCDEF123456;
        let addr = SocketAddr::new(IpAddr::V4(Ipv4Addr::new(192, 168, 1, 100)), 56700);
        
        let bulb = BulbInfo::new(source, target, addr);
        
        assert_eq!(bulb.source, source);
        assert_eq!(bulb.target, target);
        assert_eq!(bulb.addr, addr);
        assert_eq!(bulb.connected, true);
        assert_eq!(bulb.power, "off");
        assert_eq!(bulb.brightness, 0.0);
        assert!(bulb.lifx_color.is_none());
        assert!(bulb.lifx_group.is_none());
        assert!(bulb.lifx_location.is_none());
        assert!(bulb.product.is_none());
    }

    #[test]
    fn test_bulb_info_update() {
        let source = 0x12345678;
        let target = 0xABCDEF123456;
        let addr1 = SocketAddr::new(IpAddr::V4(Ipv4Addr::new(192, 168, 1, 100)), 56700);
        let addr2 = SocketAddr::new(IpAddr::V4(Ipv4Addr::new(192, 168, 1, 101)), 56700);
        
        let mut bulb = BulbInfo::new(source, target, addr1);
        let initial_last_seen = bulb.last_seen;
        
        // Sleep briefly to ensure time difference
        std::thread::sleep(Duration::from_millis(10));
        
        bulb.update(addr2);
        
        assert_eq!(bulb.addr, addr2);
        assert!(bulb.last_seen > initial_last_seen);
    }

    #[test]
    fn test_refreshable_data_empty() {
        let data: RefreshableData<String> = RefreshableData::empty(
            Duration::from_secs(60),
            Message::GetLabel
        );
        
        assert!(data.data.is_none());
        assert!(data.needs_refresh());
        assert!(data.as_ref().is_none());
    }

    #[test]
    fn test_refreshable_data_update() {
        let mut data: RefreshableData<String> = RefreshableData::empty(
            Duration::from_secs(60),
            Message::GetLabel
        );
        
        data.update("Test Label".to_string());
        
        assert!(data.data.is_some());
        assert!(!data.needs_refresh());
        assert_eq!(data.as_ref().unwrap(), "Test Label");
    }

    #[test]
    fn test_refreshable_data_expiration() {
        let mut data: RefreshableData<String> = RefreshableData::empty(
            Duration::from_millis(10),
            Message::GetLabel
        );
        
        data.update("Test Label".to_string());
        assert!(!data.needs_refresh());
        
        // Wait for expiration
        std::thread::sleep(Duration::from_millis(15));
        assert!(data.needs_refresh());
    }

    #[test]
    fn test_lifx_color_creation() {
        let color = LifxColor {
            hue: HUE_CYAN,
            saturation: LIFX_SATURATION_MAX as u16,
            kelvin: 3500,
            brightness: 32768,
        };
        
        assert_eq!(color.hue, HUE_CYAN);
        assert_eq!(color.saturation, LIFX_SATURATION_MAX as u16);
        assert_eq!(color.kelvin, 3500);
        assert_eq!(color.brightness, 32768);
    }

    #[test]
    fn test_lifx_group_creation() {
        let group = LifxGroup {
            id: "group123".to_string(),
            name: "Living Room".to_string(),
        };
        
        assert_eq!(group.id, "group123");
        assert_eq!(group.name, "Living Room");
    }

    #[test]
    fn test_lifx_location_creation() {
        let location = LifxLocation {
            id: "loc456".to_string(),
            name: "Home".to_string(),
        };
        
        assert_eq!(location.id, "loc456");
        assert_eq!(location.name, "Home");
    }

    #[test]
    fn test_config_creation() {
        let config = Config {
            secret_key: "test_secret".to_string(),
            port: 8080,
        };
        
        assert_eq!(config.secret_key, "test_secret");
        assert_eq!(config.port, 8080);
    }

    // Color conversion helper function tests
    fn convert_rgb_to_hsbk(red: f32, green: f32, blue: f32) -> (u16, u16) {
        let rgb = Srgb::new(red / 255.0, green / 255.0, blue / 255.0);
        let hcc: Hsv = rgb.into_color();
        
        let hue = ((hcc.hue.into_positive_degrees() * LIFX_HUE_DEGREE_FACTOR) as u32 % 0x10000) as u16;
        let saturation = (hcc.saturation * LIFX_SATURATION_MAX) as u16;
        
        (hue, saturation)
    }

    #[test]
    fn test_color_conversion_red() {
        let (hue, saturation) = convert_rgb_to_hsbk(255.0, 0.0, 0.0);
        assert_eq!(hue, 0);
        assert_eq!(saturation, LIFX_SATURATION_MAX as u16);
    }

    #[test]
    fn test_color_conversion_green() {
        let (hue, saturation) = convert_rgb_to_hsbk(0.0, 255.0, 0.0);
        // Green is at 120 degrees, which maps to approximately 21845 in LIFX scale
        assert!((hue as i32 - 21845).abs() < 100);
        assert_eq!(saturation, LIFX_SATURATION_MAX as u16);
    }

    #[test]
    fn test_color_conversion_blue() {
        let (hue, saturation) = convert_rgb_to_hsbk(0.0, 0.0, 255.0);
        // Blue is at 240 degrees, which maps to approximately 43690 in LIFX scale
        assert!((hue as i32 - 43690).abs() < 100);
        assert_eq!(saturation, LIFX_SATURATION_MAX as u16);
    }

    #[test]
    fn test_color_conversion_white() {
        let (_, saturation) = convert_rgb_to_hsbk(255.0, 255.0, 255.0);
        assert_eq!(saturation, 0); // White has no saturation
    }

<<<<<<< HEAD
    // Security tests for authentication
    #[test]
    fn test_rate_limiter_basic() {
        let limiter = RateLimiter::new();
        let client_ip = "192.168.1.1".to_string();
        
        // First attempt should succeed
        assert!(limiter.check_and_update(client_ip.clone()));
        
        // Subsequent attempts within limit should succeed
        for _ in 1..MAX_AUTH_ATTEMPTS {
            assert!(limiter.check_and_update(client_ip.clone()));
        }
        
        // Exceeding limit should fail
        assert!(!limiter.check_and_update(client_ip.clone()));
    }

    #[test]
    fn test_rate_limiter_window_reset() {
        let limiter = RateLimiter::new();
        let client_ip = "192.168.1.2".to_string();
        
        // Fill up the attempts
        for _ in 0..MAX_AUTH_ATTEMPTS {
            assert!(limiter.check_and_update(client_ip.clone()));
        }
        
        // Should be blocked now
        assert!(!limiter.check_and_update(client_ip.clone()));
        
        // Simulate waiting for window to expire
        // Note: In a real test, we'd need to mock time or use a configurable duration
        // For now, we'll test with a different IP
        let client_ip2 = "192.168.1.3".to_string();
        assert!(limiter.check_and_update(client_ip2));
    }

    #[test]
    fn test_rate_limiter_different_ips() {
        let limiter = RateLimiter::new();
        
        // Different IPs should have independent limits
        for i in 0..10 {
            let ip = format!("192.168.1.{}", i);
            assert!(limiter.check_and_update(ip));
        }
    }

    #[test]
    fn test_rate_limiter_cleanup() {
        let limiter = RateLimiter::new();
        
        // Add some entries
        for i in 0..5 {
            let ip = format!("192.168.1.{}", i);
            limiter.check_and_update(ip);
        }
        
        // Cleanup should not affect recent entries
        limiter.cleanup_old_entries();
        
        // Recent entries should still be tracked
        let test_ip = "192.168.1.0".to_string();
        for _ in 1..MAX_AUTH_ATTEMPTS {
            assert!(limiter.check_and_update(test_ip.clone()));
        }
        assert!(!limiter.check_and_update(test_ip));
    }

    #[test]
    fn test_auth_result_enum() {
        // Test that AuthResult can properly hold responses
        let unauth = AuthResult::Unauthorized(Response::text("test"));
        match unauth {
            AuthResult::Unauthorized(_) => assert!(true),
            AuthResult::Authorized => assert!(false, "Should be unauthorized"),
        }
        
        let auth = AuthResult::Authorized;
        match auth {
            AuthResult::Authorized => assert!(true),
            AuthResult::Unauthorized(_) => assert!(false, "Should be authorized"),
        }
=======
    #[test]
    fn test_color_conversion_yellow() {
        let (hue, saturation) = convert_rgb_to_hsbk(255.0, 255.0, 0.0);
        // Yellow is at 60 degrees
        assert!((hue as i32 - HUE_YELLOW as i32).abs() < 100);
        assert_eq!(saturation, LIFX_SATURATION_MAX as u16);
    }

    #[test]
    fn test_color_conversion_cyan() {
        let (hue, saturation) = convert_rgb_to_hsbk(0.0, 255.0, 255.0);
        // Cyan is at 180 degrees
        assert!((hue as i32 - HUE_CYAN as i32).abs() < 100);
        assert_eq!(saturation, LIFX_SATURATION_MAX as u16);
    }

    #[test]
    fn test_color_conversion_magenta() {
        let (hue, saturation) = convert_rgb_to_hsbk(255.0, 0.0, 255.0);
        // Magenta is at 300 degrees, which is approximately 54613 in LIFX scale
        let expected_hue = ((300.0 * LIFX_HUE_DEGREE_FACTOR) as u32 % 0x10000) as u16;
        assert!((hue as i32 - expected_hue as i32).abs() < 100);
        assert_eq!(saturation, LIFX_SATURATION_MAX as u16);
    }

    #[test]
    fn test_color_conversion_orange() {
        let (hue, saturation) = convert_rgb_to_hsbk(255.0, 165.0, 0.0);
        // Orange is approximately at 39 degrees
        assert!((hue as i32 - HUE_ORANGE as i32).abs() < 500);
        assert_eq!(saturation, LIFX_SATURATION_MAX as u16);
    }

    #[test]
    fn test_color_conversion_purple() {
        let (hue, saturation) = convert_rgb_to_hsbk(128.0, 0.0, 128.0);
        // Purple is at 300 degrees (same as magenta)
        let expected_hue = ((300.0 * LIFX_HUE_DEGREE_FACTOR) as u32 % 0x10000) as u16;
        assert!((hue as i32 - expected_hue as i32).abs() < 100);
        assert_eq!(saturation, LIFX_SATURATION_MAX as u16);
    }

    #[test]
    fn test_color_conversion_gray() {
        let (_, saturation) = convert_rgb_to_hsbk(128.0, 128.0, 128.0);
        assert_eq!(saturation, 0); // Gray has no saturation
    }

    #[test]
    fn test_color_conversion_black() {
        let (_, saturation) = convert_rgb_to_hsbk(0.0, 0.0, 0.0);
        // Black can have any hue but saturation should be 0
        assert_eq!(saturation, 0);
    }

    #[test]
    fn test_lifx_hue_conversion_boundaries() {
        // Test boundary conditions for hue conversion
        
        // 0 degrees should map to 0
        let hue_0 = ((0.0 * LIFX_HUE_DEGREE_FACTOR) as u32 % 0x10000) as u16;
        assert_eq!(hue_0, 0);
        
        // 360 degrees should wrap to 0
        let hue_360 = ((360.0 * LIFX_HUE_DEGREE_FACTOR) as u32 % 0x10000) as u16;
        assert_eq!(hue_360, 0);
        
        // 180 degrees should map to 32768 (half of 65536)
        let hue_180 = ((180.0 * LIFX_HUE_DEGREE_FACTOR) as u32 % 0x10000) as u16;
        assert_eq!(hue_180, 32768);
        
        // 90 degrees should map to 16384 (quarter of 65536)
        let hue_90 = ((90.0 * LIFX_HUE_DEGREE_FACTOR) as u32 % 0x10000) as u16;
        assert_eq!(hue_90, 16384);
        
        // 270 degrees should map to 49152 (three quarters of 65536)
        let hue_270 = ((270.0 * LIFX_HUE_DEGREE_FACTOR) as u32 % 0x10000) as u16;
        assert_eq!(hue_270, 49152);
    }

    #[test]
    fn test_lifx_saturation_brightness_conversion() {
        // Test saturation and brightness conversions
        
        // Full saturation (1.0) should map to 65535
        let full_sat = (1.0 * LIFX_SATURATION_MAX) as u16;
        assert_eq!(full_sat, 65535);
        
        // Half saturation (0.5) should map to 32767.5 (rounded to 32768)
        let half_sat = (0.5 * LIFX_SATURATION_MAX) as u16;
        assert!((half_sat as i32 - 32768).abs() <= 1);
        
        // No saturation (0.0) should map to 0
        let no_sat = (0.0 * LIFX_SATURATION_MAX) as u16;
        assert_eq!(no_sat, 0);
        
        // Same for brightness
        let full_bright = (1.0 * LIFX_BRIGHTNESS_MAX) as u16;
        assert_eq!(full_bright, 65535);
        
        let half_bright = (0.5 * LIFX_BRIGHTNESS_MAX) as u16;
        assert!((half_bright as i32 - 32768).abs() <= 1);
        
        let no_bright = (0.0 * LIFX_BRIGHTNESS_MAX) as u16;
        assert_eq!(no_bright, 0);
    }

    #[test]
    fn test_named_color_constants() {
        // Verify that our named color constants match expected degree values
        
        assert_eq!(HUE_RED, 0);
        
        // Orange ~39 degrees
        let expected_orange = ((39.0 * LIFX_HUE_DEGREE_FACTOR) as u32 % 0x10000) as u16;
        assert!((HUE_ORANGE as i32 - expected_orange as i32).abs() < 10);
        
        // Yellow 60 degrees
        let expected_yellow = ((60.0 * LIFX_HUE_DEGREE_FACTOR) as u32 % 0x10000) as u16;
        assert!((HUE_YELLOW as i32 - expected_yellow as i32).abs() < 10);
        
        // Green 120 degrees
        let expected_green = ((120.0 * LIFX_HUE_DEGREE_FACTOR) as u32 % 0x10000) as u16;
        assert!((HUE_GREEN as i32 - expected_green as i32).abs() < 10);
        
        // Cyan 180 degrees
        let expected_cyan = ((180.0 * LIFX_HUE_DEGREE_FACTOR) as u32 % 0x10000) as u16;
        assert_eq!(HUE_CYAN, expected_cyan);
        
        // Blue 240 degrees
        let expected_blue = ((240.0 * LIFX_HUE_DEGREE_FACTOR) as u32 % 0x10000) as u16;
        assert!((HUE_BLUE as i32 - expected_blue as i32).abs() < 10);
        
        // Purple ~275 degrees
        let expected_purple = ((275.0 * LIFX_HUE_DEGREE_FACTOR) as u32 % 0x10000) as u16;
        assert!((HUE_PURPLE as i32 - expected_purple as i32).abs() < 10);
        
        // Pink ~350 degrees
        let expected_pink = ((350.0 * LIFX_HUE_DEGREE_FACTOR) as u32 % 0x10000) as u16;
        assert!((HUE_PINK as i32 - expected_pink as i32).abs() < 10);
>>>>>>> 09e1907c
    }
}<|MERGE_RESOLUTION|>--- conflicted
+++ resolved
@@ -30,10 +30,33 @@
 
 const HOUR: Duration = Duration::from_secs(60 * 60);
 
-<<<<<<< HEAD
 // Rate limiting configuration
 const MAX_AUTH_ATTEMPTS: u32 = 5;
 const AUTH_WINDOW_SECONDS: u64 = 60;
+
+// LIFX Protocol Color Conversion Constants
+// The LIFX protocol represents HSBK values as 16-bit unsigned integers (0-65535)
+// instead of standard ranges (Hue: 0-360°, Saturation/Brightness: 0-100%)
+// 
+// According to LIFX protocol documentation, they recommend using 0x10000 (65536)
+// for hue conversion to achieve consistent rounding behavior
+const LIFX_HUE_MAX: f32 = 65536.0; // 0x10000 for consistent rounding as per LIFX docs
+const LIFX_HUE_DEGREE_FACTOR: f32 = LIFX_HUE_MAX / 360.0; // Converts degrees to u16
+
+// For saturation and brightness, LIFX uses the full u16 range (0-65535)
+const LIFX_SATURATION_MAX: f32 = 65535.0; // 0xFFFF
+const LIFX_BRIGHTNESS_MAX: f32 = 65535.0; // 0xFFFF
+
+// Pre-calculated LIFX hue values for named colors (in u16 format)
+// These are calculated using: hue_u16 = (degrees * 65536 / 360) % 65536
+const HUE_RED: u16 = 0;        // 0°
+const HUE_ORANGE: u16 = 7099;  // ~39°
+const HUE_YELLOW: u16 = 10922; // 60°
+const HUE_GREEN: u16 = 21845;  // 120°
+const HUE_CYAN: u16 = 32768;   // 180°
+const HUE_BLUE: u16 = 43690;   // 240°
+const HUE_PURPLE: u16 = 50062; // ~275°
+const HUE_PINK: u16 = 63715;   // ~350°
 
 // Simple rate limiter for authentication attempts
 #[derive(Debug, Clone)]
@@ -157,31 +180,6 @@
         }
     }
 }
-=======
-// LIFX Protocol Color Conversion Constants
-// The LIFX protocol represents HSBK values as 16-bit unsigned integers (0-65535)
-// instead of standard ranges (Hue: 0-360°, Saturation/Brightness: 0-100%)
-// 
-// According to LIFX protocol documentation, they recommend using 0x10000 (65536)
-// for hue conversion to achieve consistent rounding behavior
-const LIFX_HUE_MAX: f32 = 65536.0; // 0x10000 for consistent rounding as per LIFX docs
-const LIFX_HUE_DEGREE_FACTOR: f32 = LIFX_HUE_MAX / 360.0; // Converts degrees to u16
-
-// For saturation and brightness, LIFX uses the full u16 range (0-65535)
-const LIFX_SATURATION_MAX: f32 = 65535.0; // 0xFFFF
-const LIFX_BRIGHTNESS_MAX: f32 = 65535.0; // 0xFFFF
-
-// Pre-calculated LIFX hue values for named colors (in u16 format)
-// These are calculated using: hue_u16 = (degrees * 65536 / 360) % 65536
-const HUE_RED: u16 = 0;        // 0°
-const HUE_ORANGE: u16 = 7099;  // ~39°
-const HUE_YELLOW: u16 = 10922; // 60°
-const HUE_GREEN: u16 = 21845;  // 120°
-const HUE_CYAN: u16 = 32768;   // 180°
-const HUE_BLUE: u16 = 43690;   // 240°
-const HUE_PURPLE: u16 = 50062; // ~275°
-const HUE_PINK: u16 = 63715;   // ~350°
->>>>>>> 09e1907c
 
 
 #[derive(Debug)]
@@ -1615,7 +1613,6 @@
         assert_eq!(saturation, 0); // White has no saturation
     }
 
-<<<<<<< HEAD
     // Security tests for authentication
     #[test]
     fn test_rate_limiter_basic() {
@@ -1700,7 +1697,8 @@
             AuthResult::Authorized => assert!(true),
             AuthResult::Unauthorized(_) => assert!(false, "Should be authorized"),
         }
-=======
+    }
+
     #[test]
     fn test_color_conversion_yellow() {
         let (hue, saturation) = convert_rgb_to_hsbk(255.0, 255.0, 0.0);
@@ -1841,6 +1839,5 @@
         // Pink ~350 degrees
         let expected_pink = ((350.0 * LIFX_HUE_DEGREE_FACTOR) as u32 % 0x10000) as u16;
         assert!((HUE_PINK as i32 - expected_pink as i32).abs() < 10);
->>>>>>> 09e1907c
     }
 }