// TODO - Impliment authentication header (DONE)
// TODO - Wrap as a rust library with configurable ports + authentication (DONE)
// TODO - Impliment LIFX Effects, Scenes, Clean, Cycle
// TODO - Impliment an extended API for changing device labels, wifi-config, etc.


use get_if_addrs::{get_if_addrs, IfAddr, Ifv4Addr};
use lifx_rs::lan::{get_product_info, BuildOptions, Message, PowerLevel, ProductInfo, RawMessage, HSBK};
use std::collections::HashMap;
use std::net::{IpAddr, SocketAddr, UdpSocket};
use std::sync::{Arc, Mutex};
use std::thread::{spawn};
use std::time::{Duration, Instant};
use rouille::try_or_400;
use rand::{thread_rng, Rng};
use rand::distributions::Alphanumeric;
use std::thread;

use rouille::Response;
use rouille::post_input;


use serde::{Serialize, Deserialize};
use serde_json::json;

use palette::{Hsv, Srgb, IntoColor};

use colors_transform::{Rgb, Color};

pub mod set_states;
use set_states::{SetStatesHandler, StatesRequest};



const HOUR: Duration = Duration::from_secs(60 * 60);

// Helper functions for safe parsing
fn parse_u16_safe(value: &str) -> Result<u16, String> {
    value.parse::<u16>()
        .map_err(|_| format!("Invalid u16 value: {}", value))
}

fn parse_f64_safe(value: &str) -> Result<f64, String> {
    value.parse::<f64>()
        .map_err(|_| format!("Invalid f64 value: {}", value))
}

fn parse_i64_safe(value: &str) -> Result<i64, String> {
    value.parse::<i64>()
        .map_err(|_| format!("Invalid i64 value: {}", value))
}

// Rate limiting configuration
const MAX_AUTH_ATTEMPTS: u32 = 5;
const AUTH_WINDOW_SECONDS: u64 = 60;

// LIFX Protocol Color Conversion Constants
// The LIFX protocol represents HSBK values as 16-bit unsigned integers (0-65535)
// instead of standard ranges (Hue: 0-360°, Saturation/Brightness: 0-100%)
// 
// According to LIFX protocol documentation, they recommend using 0x10000 (65536)
// for hue conversion to achieve consistent rounding behavior
const LIFX_HUE_MAX: f32 = 65536.0; // 0x10000 for consistent rounding as per LIFX docs
const LIFX_HUE_DEGREE_FACTOR: f32 = LIFX_HUE_MAX / 360.0; // Converts degrees to u16

// For saturation and brightness, LIFX uses the full u16 range (0-65535)
const LIFX_SATURATION_MAX: f32 = 65535.0; // 0xFFFF
const LIFX_BRIGHTNESS_MAX: f32 = 65535.0; // 0xFFFF

// Pre-calculated LIFX hue values for named colors (in u16 format)
// These are calculated using: hue_u16 = (degrees * 65536 / 360) % 65536
const HUE_RED: u16 = 0;        // 0°
const HUE_ORANGE: u16 = 7099;  // ~39°
const HUE_YELLOW: u16 = 10922; // 60°
const HUE_GREEN: u16 = 21845;  // 120°
const HUE_CYAN: u16 = 32768;   // 180°
const HUE_BLUE: u16 = 43690;   // 240°
const HUE_PURPLE: u16 = 50062; // ~275°
const HUE_PINK: u16 = 63715;   // ~350°

// Simple rate limiter for authentication attempts
#[derive(Debug, Clone)]
struct AuthAttempt {
    timestamp: Instant,
    count: u32,
}

struct RateLimiter {
    attempts: Arc<Mutex<HashMap<String, AuthAttempt>>>,
}

impl RateLimiter {
    fn new() -> Self {
        RateLimiter {
            attempts: Arc::new(Mutex::new(HashMap::new())),
        }
    }

    fn check_and_update(&self, client_ip: String) -> bool {
        let mut attempts = self.attempts.lock().unwrap();
        let now = Instant::now();
        let window = Duration::from_secs(AUTH_WINDOW_SECONDS);
        
        match attempts.get_mut(&client_ip) {
            Some(attempt) => {
                if now.duration_since(attempt.timestamp) > window {
                    // Reset window
                    attempt.timestamp = now;
                    attempt.count = 1;
                    true
                } else if attempt.count >= MAX_AUTH_ATTEMPTS {
                    // Too many attempts
                    false
                } else {
                    // Increment counter
                    attempt.count += 1;
                    true
                }
            }
            None => {
                // First attempt
                attempts.insert(client_ip, AuthAttempt {
                    timestamp: now,
                    count: 1,
                });
                true
            }
        }
    }

    fn cleanup_old_entries(&self) {
        let mut attempts = self.attempts.lock().unwrap();
        let now = Instant::now();
        let window = Duration::from_secs(AUTH_WINDOW_SECONDS * 2);
        
        attempts.retain(|_, attempt| {
            now.duration_since(attempt.timestamp) <= window
        });
    }
}

// Authentication middleware result
enum AuthResult {
    Authorized,
    Unauthorized(Response),
}

// Centralized authentication middleware
fn authenticate_request(
    request: &rouille::Request,
    secret_key: &str,
    rate_limiter: &Arc<RateLimiter>,
) -> AuthResult {
    // Extract client IP for rate limiting
    let client_ip = request.remote_addr().ip().to_string();
    
    // Get authorization header
    let auth_header = request.header("Authorization");
    
    match auth_header {
        None => {
            // Check rate limit for failed auth attempts
            if !rate_limiter.check_and_update(client_ip) {
                return AuthResult::Unauthorized(
                    Response::text("Too many authentication attempts. Please try again later.")
                        .with_status_code(429)
                        .with_additional_header("Retry-After", "60")
                );
            }
            
            // Return 401 Unauthorized when no auth header is present
            AuthResult::Unauthorized(
                Response::text("Unauthorized: Missing Authorization header")
                    .with_status_code(401)
                    .with_additional_header("WWW-Authenticate", "Bearer realm=\"LIFX API\"")
            )
        }
        Some(auth_value) => {
            // Validate the token
            let expected_token = format!("Bearer {}", secret_key);
            if auth_value != &expected_token {
                // Check rate limit for failed auth attempts
                if !rate_limiter.check_and_update(client_ip) {
                    return AuthResult::Unauthorized(
                        Response::text("Too many authentication attempts. Please try again later.")
                            .with_status_code(429)
                            .with_additional_header("Retry-After", "60")
                    );
                }
                
                // Return 401 Unauthorized for invalid token
                AuthResult::Unauthorized(
                    Response::text("Unauthorized: Invalid token")
                        .with_status_code(401)
                        .with_additional_header("WWW-Authenticate", "Bearer realm=\"LIFX API\"")
                )
            } else {
                AuthResult::Authorized
            }
        }
    }
}

#[derive(Debug, Clone)]
struct RefreshableData<T> {
    data: Option<T>,
    max_age: Duration,
    last_updated: Instant,
    refresh_msg: Message,
}

impl<T> RefreshableData<T> {
    fn empty(max_age: Duration, refresh_msg: Message) -> RefreshableData<T> {
        RefreshableData {
            data: None,
            max_age,
            last_updated: Instant::now(),
            refresh_msg,
        }
    }
    fn update(&mut self, data: T) {
        self.data = Some(data);
        self.last_updated = Instant::now();


    }
    fn needs_refresh(&self) -> bool {
        self.data.is_none() || self.last_updated.elapsed() > self.max_age
    }
    fn as_ref(&self) -> Option<&T> {
        self.data.as_ref()
    }
}

#[derive(Debug, Clone, Serialize)]
pub struct BulbInfo {
    pub id: String,
    pub uuid: String,
    pub label: String,
    pub connected: bool,
    pub power: String,
    #[serde(rename = "color")]
    pub lifx_color: Option<LifxColor>,
    pub brightness: f64,
    #[serde(rename = "group")]
    pub lifx_group: Option<LifxGroup>,
    #[serde(rename = "location")]
    pub lifx_location: Option<LifxLocation>,
    pub product: Option<ProductInfo>,
    #[serde(rename = "last_seen")]
    pub lifx_last_seen: String,
    #[serde(rename = "seconds_since_seen")]
    pub seconds_since_seen: i64,
    // pub error: Option<String>,
    // pub errors: Option<Vec<Error>>,

    #[serde(skip_serializing)]
    last_seen: Instant,

    source: u32,

    target: u64,

    addr: SocketAddr,

    #[serde(skip_serializing)]
    group: RefreshableData<LifxGroup>,


    #[serde(skip_serializing)]
    name: RefreshableData<String>,
    #[serde(skip_serializing)]
    model: RefreshableData<(u32, u32)>,
    #[serde(skip_serializing)]
    location: RefreshableData<String>,
    #[serde(skip_serializing)]
    host_firmware: RefreshableData<u32>,
    #[serde(skip_serializing)]
    wifi_firmware: RefreshableData<u32>,
    #[serde(skip_serializing)]
    power_level: RefreshableData<PowerLevel>,
    #[serde(skip_serializing)]
    color: LiColor,
}

#[derive(Debug)]
#[derive(Clone)]
enum LiColor {
    Unknown,
    Single(RefreshableData<HSBK>),
    Multi(RefreshableData<Vec<Option<HSBK>>>),
}

#[derive(Debug, Serialize)]
#[serde(rename_all = "camelCase")]
#[doc(hidden)]
#[derive(Clone)]
pub struct LifxLocation {
    pub id: String,
    pub name: String,
}

/// Represents an LIFX Color
#[derive(Debug, Serialize)]
#[serde(rename_all = "camelCase")]
#[derive(Clone)]
pub struct LifxColor {
    pub hue: u16,
    pub saturation: u16,
    pub kelvin: u16,
    pub brightness: u16,
}

#[derive(Debug, Serialize)]
#[serde(rename_all = "camelCase")]
#[doc(hidden)]
#[derive(Clone)]
pub struct LifxGroup {
    pub id: String,
    pub name: String,
}

impl BulbInfo {
    fn new(source: u32, target: u64, addr: SocketAddr) -> BulbInfo {
        let id: String = thread_rng().sample_iter(&Alphanumeric).take(12).map(char::from).collect();
        let uuid: String = thread_rng().sample_iter(&Alphanumeric).take(30).map(char::from).collect();
        BulbInfo {
            id: id.to_string(),
            uuid: uuid.to_string(),
            label: format!(""),
            connected: true,
            power: format!("off"),
            lifx_color: None,
            brightness: 0.0,
            lifx_group: None,
            lifx_location: None,
            product: None,
            lifx_last_seen: format!(""),
            seconds_since_seen: 0,
            last_seen: Instant::now(),
            source,
            target,
            addr,
            group: RefreshableData::empty(HOUR, Message::GetGroup),
            location: RefreshableData::empty(HOUR, Message::GetLocation),
            name: RefreshableData::empty(HOUR, Message::GetLabel),
            model: RefreshableData::empty(HOUR, Message::GetVersion),
            host_firmware: RefreshableData::empty(HOUR, Message::GetHostFirmware),
            wifi_firmware: RefreshableData::empty(HOUR, Message::GetWifiFirmware),
            power_level: RefreshableData::empty(Duration::from_millis(500), Message::GetPower),
            color: LiColor::Unknown,
        }
    }

    fn update(&mut self, addr: SocketAddr) {
        self.last_seen = Instant::now();
        self.addr = addr;
    }

    fn refresh_if_needed<T>(
        &self,
        sock: &UdpSocket,
        data: &RefreshableData<T>,
    ) -> Result<(), failure::Error> {
        if data.needs_refresh() {
            let options = BuildOptions {
                target: Some(self.target),
                res_required: true,
                source: self.source,
                ..Default::default()
            };
            let message = RawMessage::build(&options, data.refresh_msg.clone())?;
            sock.send_to(&message.pack()?, self.addr)?;
        }
        Ok(())
    }

    fn set_power(
        &self,
        sock: &UdpSocket,
        power_level: PowerLevel,
    ) -> Result<(), failure::Error> {
        
        let options = BuildOptions {
            target: Some(self.target),
            res_required: true,
            source: self.source,
            ..Default::default()
        };
        let message = RawMessage::build(&options, Message::SetPower{level: power_level})?;
        sock.send_to(&message.pack()?, self.addr)?;
  
        Ok(())
    }

    fn set_infrared(
        &self,
        sock: &UdpSocket,
        brightness: u16,
    ) -> Result<(), failure::Error> {
        
        let options = BuildOptions {
            target: Some(self.target),
            res_required: true,
            source: self.source,
            ..Default::default()
        };
        let message = RawMessage::build(&options, Message::LightSetInfrared{brightness: brightness})?;
        sock.send_to(&message.pack()?, self.addr)?;
  
        Ok(())
    }


    fn set_color(
        &self,
        sock: &UdpSocket,
        color: HSBK,
        duration: u32
    ) -> Result<(), failure::Error> {
        
        let options = BuildOptions {
            target: Some(self.target),
            res_required: true,
            source: self.source,
            ..Default::default()
        };
        let message = RawMessage::build(&options, Message::LightSetColor{reserved: 0, color: color, duration: duration})?;
        sock.send_to(&message.pack()?, self.addr)?;
  
        Ok(())
    }




    fn query_for_missing_info(&self, sock: &UdpSocket) -> Result<(), failure::Error> {
        self.refresh_if_needed(sock, &self.name)?;
        self.refresh_if_needed(sock, &self.model)?;
        self.refresh_if_needed(sock, &self.location)?;
        self.refresh_if_needed(sock, &self.host_firmware)?;
        self.refresh_if_needed(sock, &self.wifi_firmware)?;
        self.refresh_if_needed(sock, &self.power_level)?;
        self.refresh_if_needed(sock, &self.group)?;
        match &self.color {
            LiColor::Unknown => (), // we'll need to wait to get info about this bulb's model, so we'll know if it's multizone or not
            LiColor::Single(d) => self.refresh_if_needed(sock, d)?,
            LiColor::Multi(d) => self.refresh_if_needed(sock, d)?,
        }

    

        Ok(())
    }
}

// impl std::fmt::Debug for BulbInfo {
//     fn fmt(&self, f: &mut std::fmt::Formatter<'_>) -> std::fmt::Result {
//         write!(f, "BulbInfo({:0>16X} - {}  ", self.target, self.addr)?;

//         if let Some(name) = self.name.as_ref() {
//             write!(f, "{}", name)?;
//         }
//         if let Some(location) = self.location.as_ref() {
//             write!(f, "/{}", location)?;
//         }
//         if let Some((vendor, product)) = self.model.as_ref() {
//             if let Some(info) = get_product_info(*vendor, *product) {
//                 write!(f, " - {} ", info.name)?;
//             } else {
//                 write!(
//                     f,
//                     " - Unknown model (vendor={}, product={}) ",
//                     vendor, product
//                 )?;
//             }
//         }
//         if let Some(fw_version) = self.host_firmware.as_ref() {
//             write!(f, " McuFW:{:x}", fw_version)?;
//         }
//         if let Some(fw_version) = self.wifi_firmware.as_ref() {
//             write!(f, " WifiFW:{:x}", fw_version)?;
//         }
//         if let Some(level) = self.power_level.as_ref() {
//             if *level == PowerLevel::Enabled {
//                 write!(f, "  Powered On(")?;
//                 match self.color {
//                     Color::Unknown => write!(f, "??")?,
//                     Color::Single(ref color) => {
//                         f.write_str(
//                             &color
//                                 .as_ref()
//                                 .map(|c| c.describe(false))
//                                 .unwrap_or_else(|| "??".to_owned()),
//                         )?;
//                     }
//                     Color::Multi(ref color) => {
//                         if let Some(vec) = color.as_ref() {
//                             write!(f, "Zones: ")?;
//                             for zone in vec {
//                                 if let Some(color) = zone {
//                                     write!(f, "{} ", color.describe(true))?;
//                                 } else {
//                                     write!(f, "?? ")?;
//                                 }
//                             }
//                         }
//                     }
//                 }
//                 write!(f, ")")?;
//             } else {
//                 write!(f, "  Powered Off")?;
//             }
//         }
//         write!(f, ")")
//     }
// }

pub struct Manager {
    pub bulbs: Arc<Mutex<HashMap<u64, BulbInfo>>>,
    pub last_discovery: Instant,
    pub sock: UdpSocket,
    pub source: u32,
}

impl Manager {
    fn new() -> Result<Manager, failure::Error> {
        let sock = UdpSocket::bind("0.0.0.0:56700")?;
        sock.set_broadcast(true)?;

        // spawn a thread that can send to our socket
        let recv_sock = sock.try_clone()?;

        let bulbs = Arc::new(Mutex::new(HashMap::new()));
        let receiver_bulbs = bulbs.clone();
        let source = 0x72757374;

        // spawn a thread that will receive data from our socket and update our internal data structures
        spawn(move || Self::worker(recv_sock, source, receiver_bulbs));

        let mut mgr = Manager {
            bulbs,
            last_discovery: Instant::now(),
            sock,
            source,
        };
        mgr.discover()?;
        Ok(mgr)
    }

    fn handle_message(raw: RawMessage, bulb: &mut BulbInfo) -> Result<(), lifx_rs::lan::Error> {
        match Message::from_raw(&raw)? {
            Message::StateService { port: _, service: _ } => {
                // if port != bulb.addr.port() as u32 || service != Service::UDP {
                //     println!("Unsupported service: {:?}/{}", service, port);
                // }
            }
            Message::StateLabel { label } => {
                bulb.name.update(label.0);
                bulb.label = bulb.name.data.as_ref().map(|s| s.to_string()).unwrap_or_else(|| String::from("unknown"));

            },

  
            Message::StateLocation { location, label, updated_at: _ } => {

                let lab = label.0;

                bulb.location.update(lab.clone());


          
                let group_two = LifxLocation{id: format!("{:?}", location.0).replace(", ", "").replace("[", "").replace("]", ""), name: lab};
                bulb.lifx_location = Some(group_two);

            },
            Message::StateVersion {
                vendor, product, ..
            } => {
                bulb.model.update((vendor, product));
                if let Some(info) = get_product_info(vendor, product) {
                    // println!("{:?}", info.clone());

                    bulb.product = Some(info.clone());

                    if info.capabilities.has_multizone {
                        bulb.color = LiColor::Multi(RefreshableData::empty(
                            Duration::from_secs(15),
                            Message::GetColorZones {
                                start_index: 0,
                                end_index: 255,
                            },
                        ))
                    } else {
                        bulb.color = LiColor::Single(RefreshableData::empty(
                            Duration::from_secs(15),
                            Message::LightGet,
                        ))
                    }
                }
            }
            Message::StatePower { level } => {
                bulb.power_level.update(level);

                if bulb.power_level.data.as_ref() == Some(&PowerLevel::Enabled) {
                    bulb.power = format!("on");
                } else {
                    bulb.power = format!("off");
                }

               
            },

            Message::StateGroup { group, label, updated_at: _ } => {

                let group_one = LifxGroup{id: format!("{:?}", group.0), name: label.to_string()};
                
                let group_two = LifxGroup{id: format!("{:?}", group.0).replace(", ", "").replace("[", "").replace("]", ""), name: label.to_string()};
                bulb.group.update(group_one);
                bulb.lifx_group = Some(group_two);
            },



            Message::StateHostFirmware { version, .. } => bulb.host_firmware.update(version),
            Message::StateWifiFirmware { version, .. } => bulb.wifi_firmware.update(version),
            Message::LightState {
                color,
                power,
                label,
                ..
            } => {
                if let LiColor::Single(ref mut d) = bulb.color {
                    d.update(color);

                    let bc = color;


                    bulb.lifx_color = Some(LifxColor{
                        hue: bc.hue,
                        saturation: bc.saturation,
                        kelvin: bc.kelvin,
                        brightness: bc.brightness,
                    });

                    bulb.brightness = (bc.brightness as f32 / LIFX_BRIGHTNESS_MAX) as f64;


                    bulb.power_level.update(power);
                }
                bulb.name.update(label.0);
            }
            Message::StateZone {
                count,
                index,
                color,
            } => {
                if let LiColor::Multi(ref mut d) = bulb.color {
                    d.data.get_or_insert_with(|| {
                        let mut v = Vec::with_capacity(count as usize);
                        v.resize(count as usize, None);
                        assert!(index <= count);
                        v
                    })[index as usize] = Some(color);
                }
            }
            Message::StateMultiZone {
                count,
                index,
                color0,
                color1,
                color2,
                color3,
                color4,
                color5,
                color6,
                color7,
            } => {
                if let LiColor::Multi(ref mut d) = bulb.color {
                    let v = d.data.get_or_insert_with(|| {
                        let mut v = Vec::with_capacity(count as usize);
                        v.resize(count as usize, None);
                        assert!(index + 7 <= count);
                        v
                    });

                    v[index as usize + 0] = Some(color0);
                    v[index as usize + 1] = Some(color1);
                    v[index as usize + 2] = Some(color2);
                    v[index as usize + 3] = Some(color3);
                    v[index as usize + 4] = Some(color4);
                    v[index as usize + 5] = Some(color5);
                    v[index as usize + 6] = Some(color6);
                    v[index as usize + 7] = Some(color7);
                }
            }
            unknown => {
                println!("Received, but ignored {:?}", unknown);
            }
        }
        Ok(())
    }

    fn worker(
        recv_sock: UdpSocket,
        source: u32,
        receiver_bulbs: Arc<Mutex<HashMap<u64, BulbInfo>>>,
    ) {
        let mut buf = [0; 1024];
        loop {
            match recv_sock.recv_from(&mut buf) {
                Ok((0, addr)) => println!("Received a zero-byte datagram from {:?}", addr),
                Ok((nbytes, addr)) => match RawMessage::unpack(&buf[0..nbytes]) {
                    Ok(raw) => {
                        if raw.frame_addr.target == 0 {
                            continue;
                        }
                        if let Ok(mut bulbs) = receiver_bulbs.lock() {
                            let bulb = bulbs
                                .entry(raw.frame_addr.target)
                                .and_modify(|bulb| bulb.update(addr))
                                .or_insert_with(|| {
                                    BulbInfo::new(source, raw.frame_addr.target, addr)
                                });
                            if let Err(e) = Self::handle_message(raw, bulb) {
                                println!("Error handling message from {}: {}", addr, e)
                            }
                        }
                    }
                    Err(e) => println!("Error unpacking raw message from {}: {}", addr, e),
                },
                Err(e) => panic!("recv_from err {:?}", e),
            }
        }
    }

    fn discover(&mut self) -> Result<(), failure::Error> {
        println!("Doing discovery");

        let opts = BuildOptions {
            source: self.source,
            ..Default::default()
        };
        let rawmsg = RawMessage::build(&opts, Message::GetService)
            .map_err(|e| lifx_rs::lan::Error::Io(std::io::Error::new(std::io::ErrorKind::Other, format!("Failed to build message: {:?}", e))))?;
        let bytes = rawmsg.pack()
            .map_err(|e| lifx_rs::lan::Error::Io(std::io::Error::new(std::io::ErrorKind::Other, format!("Failed to pack message: {:?}", e))))?;

        for addr in get_if_addrs()
            .map_err(|e| lifx_rs::lan::Error::Io(std::io::Error::new(std::io::ErrorKind::Other, format!("Failed to get network interfaces: {:?}", e))))? {
            match addr.addr {
                IfAddr::V4(Ifv4Addr {
                    broadcast: Some(bcast),
                    ..
                }) => {
                    if addr.ip().is_loopback() {
                        continue;
                    }
                    let addr = SocketAddr::new(IpAddr::V4(bcast), 56700);
                    println!("Discovering bulbs on LAN {:?}", addr);
                    self.sock.send_to(&bytes, &addr)?;
                }
                _ => {}
            }
        }

        self.last_discovery = Instant::now();

        Ok(())
    }

    fn refresh(&self) {
        if let Ok(bulbs) = self.bulbs.lock() {
            for bulb in bulbs.values() {
                match bulb.query_for_missing_info(&self.sock){
                    Ok(_missing_info) => {
                    },
                    Err(e) => {
                        println!("Error querying for missing info: {:?}", e);
                    }
                }
            }
        }
    }
}

/// Used to set the params when posting a FlameEffect event
#[derive(Default, Debug, Clone, PartialEq, Serialize, Deserialize)]
#[serde(rename_all = "camelCase")]
pub struct Config {
    pub secret_key: String,
    pub port: u16,
}

pub fn start(config: Config) {


    if let Err(e) = sudo::with_env(&["SECRET_KEY"]) {
        eprintln!("Failed to preserve SECRET_KEY environment variable: {}", e);
        std::process::exit(1);
    }
    
    if let Err(e) = sudo::escalate_if_needed() {
        eprintln!("Failed to escalate privileges: {}", e);
        std::process::exit(1);
    }


    let mgr = Manager::new();

    match mgr {
        Ok(mgr) => {
            let mgr_arc = Arc::new(Mutex::new(mgr));

            let th_arc_mgr = Arc::clone(&mgr_arc);

            thread::spawn(move || {
                loop{
                    let mut lock = match th_arc_mgr.lock() {
                        Ok(l) => l,
                        Err(e) => {
                            eprintln!("Failed to acquire lock: {}", e);
                            thread::sleep(Duration::from_millis(1000));
                            continue;
                        }
                    };
                    let mgr = &mut *lock;  
                
                    // if Instant::now() - mgr.last_discovery > Duration::from_secs(300) {
                    //     mgr.discover().unwrap();
                    // }
            
                    mgr.refresh();
                    thread::sleep(Duration::from_millis(1000));
                }
        
            });
        
        
            let th2_arc_mgr = Arc::clone(&mgr_arc);
            
            // Initialize rate limiter
            let rate_limiter = Arc::new(RateLimiter::new());
            
            // Spawn cleanup thread for rate limiter
            let cleanup_limiter = Arc::clone(&rate_limiter);
            thread::spawn(move || {
                loop {
                    thread::sleep(Duration::from_secs(120));
                    cleanup_limiter.cleanup_old_entries();
                }
            });
        
            thread::spawn(move || {
                rouille::start_server(format!("0.0.0.0:{}", config.port).as_str(), move |request| {
        
                    // Use centralized authentication middleware
                    match authenticate_request(request, &config.secret_key, &rate_limiter) {
                        AuthResult::Unauthorized(response) => return response,
                        AuthResult::Authorized => {
                            // Continue with request processing
                        }
                    }
        
        
        
        
                    let mut response = Response::text("hello world");
        
                    let mut lock = match th2_arc_mgr.lock() {
                        Ok(l) => l,
                        Err(e) => {
                            eprintln!("Failed to acquire lock: {}", e);
                            return Response::text("Internal Server Error").with_status_code(500);
                        }
                    };
                    let mgr = &mut *lock;  
        
                
                    mgr.refresh();
        
        
                    let urls = request.url().to_string();
                    let split = urls.split("/");
                    let vec: Vec<&str> = split.collect();
        
                    let mut selector = "";
        
                    if vec.len() >= 3 {
                        selector = vec[3];
                    }
            
        
        
<<<<<<< HEAD
=======
                    let mut bulbs_vec: Vec<&BulbInfo> = Vec::new();
        
                    let bulbs = match mgr.bulbs.lock() {
                        Ok(b) => b,
                        Err(e) => {
                            eprintln!("Failed to acquire bulbs lock: {}", e);
                            return Response::text("Internal Server Error").with_status_code(500);
                        }
                    };
                    
                        
                    for bulb in bulbs.values() {
                        println!("{:?}", *bulb);
                        bulbs_vec.push(bulb);
                    }
        
                    if selector == "all"{
                    
                    }
        
                    if selector.contains("group_id:"){
                        bulbs_vec = bulbs_vec
                        .into_iter()
                        .filter(|b| b.lifx_group.as_ref().map_or(false, |g| g.id.contains(&selector.replace("group_id:", ""))))
                        .collect();
                    }
        
                    if selector.contains("location_id:"){
                        bulbs_vec = bulbs_vec
                        .into_iter()
                        .filter(|b| b.lifx_location.as_ref().map_or(false, |l| l.id.contains(&selector.replace("location_id:", ""))))
                        .collect();
                    }
        
                    if selector.contains("id:"){
                        bulbs_vec = bulbs_vec
                        .into_iter()
                        .filter(|b| b.id.contains(&selector.replace("id:", "")))
                        .collect();
                    }
        
        
>>>>>>> e2210e38
                    // (PUT) SetStates
                    // https://api.lifx.com/v1/lights/states
                    if request.url().contains("/lights/states") && request.method() == "PUT" {
                        let body = try_or_400!(rouille::input::plain_text_body(request));
                        let input: StatesRequest = try_or_400!(serde_json::from_str(&body));
                        
                        let handler = SetStatesHandler::new();
                        let states_response = handler.handle_request(mgr, input);
                        response = Response::json(&states_response);
                    } else {
                        // For other endpoints, we need bulbs_vec
                        let mut bulbs_vec: Vec<&BulbInfo> = Vec::new();
        
                        let bulbs = mgr.bulbs.lock().unwrap();
                        
                            
                        for bulb in bulbs.values() {
                            println!("{:?}", *bulb);
                            bulbs_vec.push(bulb);
                        }
        
                        if selector == "all"{
                        
                        }
        
                        if selector.contains("group_id:"){
                            bulbs_vec = bulbs_vec
                            .into_iter()
                            .filter(|b| b.lifx_group.as_ref().unwrap().id.contains(&selector.replace("group_id:", "")))
                            .collect();
                        }
        
                        if selector.contains("location_id:"){
                            bulbs_vec = bulbs_vec
                            .into_iter()
                            .filter(|b| b.lifx_location.as_ref().unwrap().id.contains(&selector.replace("location_id:", "")))
                            .collect();
                        }
<<<<<<< HEAD
        
                        if selector.contains("id:"){
                            bulbs_vec = bulbs_vec
                            .into_iter()
                            .filter(|b| b.id.contains(&selector.replace("id:", "")))
                            .collect();
=======

                        let body = try_or_400!(rouille::input::plain_text_body(request));
                        let input: StatesRequest = try_or_400!(serde_json::from_str(&body));
                        let mut results = Vec::new();

                        for state_update in input.states {
                            // Filter bulbs based on selector
                            let mut filtered_bulbs: Vec<&BulbInfo> = Vec::new();
                            
                            for bulb in bulbs.values() {
                                let mut matches = false;
                                
                                if state_update.selector == "all" {
                                    matches = true;
                                } else if state_update.selector.starts_with("id:") {
                                    let id = state_update.selector.strip_prefix("id:").unwrap_or("");
                                    matches = bulb.id.contains(id);
                                } else if state_update.selector.starts_with("group_id:") {
                                    let group_id = state_update.selector.strip_prefix("group_id:").unwrap_or("");
                                    matches = bulb.lifx_group.as_ref().map_or(false, |g| g.id.contains(group_id));
                                } else if state_update.selector.starts_with("location_id:") {
                                    let location_id = state_update.selector.strip_prefix("location_id:").unwrap_or("");
                                    matches = bulb.lifx_location.as_ref().map_or(false, |l| l.id.contains(location_id));
                                } else if state_update.selector.starts_with("label:") {
                                    let label = state_update.selector.strip_prefix("label:").unwrap_or("");
                                    matches = bulb.label.contains(label);
                                }
                                
                                if matches {
                                    filtered_bulbs.push(bulb);
                                }
                            }

                            // Apply state changes to filtered bulbs
                            for bulb in filtered_bulbs {
                                let mut status = "ok";
                                
                                // Apply power state
                                if let Some(ref power) = state_update.power {
                                    let result = if power == "on" {
                                        bulb.set_power(&mgr.sock, PowerLevel::Enabled)
                                    } else {
                                        bulb.set_power(&mgr.sock, PowerLevel::Standby)
                                    };
                                    
                                    if result.is_err() {
                                        status = "error";
                                    }
                                }
                                
                                // Apply color if specified
                                if let Some(ref color_str) = state_update.color {
                                    // Reuse existing color parsing logic
                                    let mut kelvin = bulb.lifx_color.as_ref().map_or(6500, |c| c.kelvin);
                                    let mut brightness = bulb.lifx_color.as_ref().map_or(LIFX_BRIGHTNESS_MAX as u16, |c| c.brightness);
                                    let mut saturation = bulb.lifx_color.as_ref().map_or(0, |c| c.saturation);
                                    let mut hue = bulb.lifx_color.as_ref().map_or(0, |c| c.hue);
                                    let duration = state_update.duration.unwrap_or(0.0) as u32;
                                    
                                    // Parse color string and update HSBK values
                                    let hsbk = if color_str.starts_with("kelvin:") {
                                        let k = color_str.strip_prefix("kelvin:").unwrap_or("6500").parse::<u16>().unwrap_or(6500);
                                        HSBK { hue, saturation: 0, brightness, kelvin: k }
                                    } else if color_str.starts_with("hue:") {
                                        let h = color_str.strip_prefix("hue:").unwrap_or("0").parse::<u16>().unwrap_or(0);
                                        HSBK { hue: h, saturation, brightness, kelvin }
                                    } else if color_str.starts_with("brightness:") {
                                        let b = color_str.strip_prefix("brightness:").unwrap_or("1.0").parse::<f64>().unwrap_or(1.0);
                                        HSBK { hue, saturation, brightness: (b as f32 * LIFX_BRIGHTNESS_MAX) as u16, kelvin }
                                    } else if color_str.starts_with("saturation:") {
                                        let s = color_str.strip_prefix("saturation:").unwrap_or("1.0").parse::<f64>().unwrap_or(1.0);
                                        HSBK { hue, saturation: (s as f32 * LIFX_SATURATION_MAX) as u16, brightness, kelvin }
                                    } else {
                                        // Handle named colors
                                        match color_str.as_str() {
                                            "white" => HSBK { hue: 0, saturation: 0, brightness, kelvin },
                                            "red" => HSBK { hue: HUE_RED, saturation: LIFX_SATURATION_MAX as u16, brightness, kelvin },
                                            "orange" => HSBK { hue: HUE_ORANGE, saturation: LIFX_SATURATION_MAX as u16, brightness, kelvin },
                                            "yellow" => HSBK { hue: HUE_YELLOW, saturation: LIFX_SATURATION_MAX as u16, brightness, kelvin },
                                            "cyan" => HSBK { hue: HUE_CYAN, saturation: LIFX_SATURATION_MAX as u16, brightness, kelvin },
                                            "green" => HSBK { hue: HUE_GREEN, saturation: LIFX_SATURATION_MAX as u16, brightness, kelvin },
                                            "blue" => HSBK { hue: HUE_BLUE, saturation: LIFX_SATURATION_MAX as u16, brightness, kelvin },
                                            "purple" => HSBK { hue: HUE_PURPLE, saturation: LIFX_SATURATION_MAX as u16, brightness, kelvin },
                                            "pink" => HSBK { hue: HUE_PINK, saturation: 25000, brightness, kelvin },
                                            _ => HSBK { hue, saturation, brightness, kelvin }
                                        }
                                    };
                                    
                                    if bulb.set_color(&mgr.sock, hsbk, duration).is_err() {
                                        status = "error";
                                    }
                                }
                                
                                // Apply brightness if specified independently
                                if state_update.color.is_none() && state_update.brightness.is_some() {
                                    let brightness_val = match state_update.brightness {
                                        Some(b) => b,
                                        None => {
                                            results.push(StateResult {
                                                id: bulb.id.clone(),
                                                label: bulb.label.clone(),
                                                status: "error".to_string(),
                                            });
                                            continue;
                                        }
                                    };
                                    let duration = state_update.duration.unwrap_or(0.0) as u32;
                                    
                                    let mut kelvin = bulb.lifx_color.as_ref().map_or(6500, |c| c.kelvin);
                                    let mut saturation = bulb.lifx_color.as_ref().map_or(0, |c| c.saturation);
                                    let mut hue = bulb.lifx_color.as_ref().map_or(0, |c| c.hue);
                                    
                                    let hsbk = HSBK {
                                        hue,
                                        saturation,
                                        brightness: (brightness_val as f32 * LIFX_BRIGHTNESS_MAX) as u16,
                                        kelvin,
                                    };
                                    
                                    if bulb.set_color(&mgr.sock, hsbk, duration).is_err() {
                                        status = "error";
                                    }
                                }
                                
                                // Apply infrared if specified
                                if let Some(infrared) = state_update.infrared {
                                    let ir_brightness = (infrared as f32 * LIFX_BRIGHTNESS_MAX) as u16;
                                    if bulb.set_infrared(&mgr.sock, ir_brightness).is_err() {
                                        status = "error";
                                    }
                                }
                                
                                results.push(StateResult {
                                    id: bulb.id.clone(),
                                    label: bulb.label.clone(),
                                    status: status.to_string(),
                                });
                            }
>>>>>>> e2210e38
                        }
        
                    // (PUT) SetState
                    // https://api.lifx.com/v1/lights/:selector/state
                    if request.url().contains("/state"){
        
                        let input = try_or_400!(post_input!(request, {
                            power: Option<String>,
                            color: Option<String>,
                            brightness: Option<f64>,
                            duration: Option<f64>,
                            infrared: Option<f64>,
                            fast: Option<bool>
                        }));
        
        
                        // Power
                        if input.power.is_some() {
                            let power = match input.power {
                                Some(p) => p,
                                None => {
                                    return Response::text(json!({
                                        "error": "Missing power value"
                                    }).to_string()).with_status_code(400);
                                }
                            };
                            if power == format!("on"){
                                for bulb in &bulbs_vec {
                                    bulb.set_power(&mgr.sock, PowerLevel::Enabled);
                                }
                            } 
                
                            if power == format!("off"){
                                for bulb in &bulbs_vec {
                                    bulb.set_power(&mgr.sock, PowerLevel::Standby);
                                }
                            } 
                        }
        
                        // Color
                        if input.color.is_some() {
                            let cc = match input.color {
                                Some(c) => c,
                                None => {
                                    return Response::text(json!({
                                        "error": "Missing color value"
                                    }).to_string()).with_status_code(400);
                                }
                            };
        
        
        
                            for bulb in &bulbs_vec {
        
        
                                let mut kelvin = 6500;
                                let mut brightness = LIFX_BRIGHTNESS_MAX as u16;
                                let mut saturation = 0;
                                let mut hue = 0;
        
                                let mut duration = 0;
                                if input.duration.is_some(){
                                    duration = input.duration.unwrap_or(0.0) as u32;
                                }
        
                                if let Some(lifxc) = bulb.lifx_color.as_ref() {
                                    kelvin = lifxc.kelvin;
                                    brightness = lifxc.brightness;
                                    saturation = lifxc.saturation;
                                    hue = lifxc.hue;
                                }
                            
                                if cc.contains("white"){
                                    let hbsk_set = HSBK {
                                        hue: HUE_RED,
                                        saturation: 0,
                                        brightness: brightness,
                                        kelvin: kelvin,
                                    };
                                    bulb.set_color(&mgr.sock, hbsk_set, duration);
                                }
        
                                if cc.contains("red"){
                                    let hbsk_set = HSBK {
                                        hue: HUE_RED,
                                        saturation: LIFX_SATURATION_MAX as u16,
                                        brightness: brightness,
                                        kelvin: kelvin,
                                    };
                                    bulb.set_color(&mgr.sock, hbsk_set, duration);
                                }
        
                                if cc.contains("orange"){
                                    let hbsk_set = HSBK {
                                        hue: HUE_ORANGE,
                                        saturation: LIFX_SATURATION_MAX as u16,
                                        brightness: brightness,
                                        kelvin: kelvin,
                                    };
                                    bulb.set_color(&mgr.sock, hbsk_set, duration);
                                }
        
                                if cc.contains("yellow"){
                                    let hbsk_set = HSBK {
                                        hue: HUE_YELLOW,
                                        saturation: LIFX_SATURATION_MAX as u16,
                                        brightness: brightness,
                                        kelvin: kelvin,
                                    };
                                    bulb.set_color(&mgr.sock, hbsk_set, duration);
                                }
        
                                if cc.contains("cyan"){
                                    let hbsk_set = HSBK {
                                        hue: HUE_CYAN,
                                        saturation: LIFX_SATURATION_MAX as u16,
                                        brightness: brightness,
                                        kelvin: kelvin,
                                    };
                                    bulb.set_color(&mgr.sock, hbsk_set, duration);
                                }
        
                                if cc.contains("green"){
                                    let hbsk_set = HSBK {
                                        hue: HUE_GREEN,
                                        saturation: LIFX_SATURATION_MAX as u16,
                                        brightness: brightness,
                                        kelvin: kelvin,
                                    };
                                    bulb.set_color(&mgr.sock, hbsk_set, duration);
                                }
        
                                if cc.contains("blue"){
                                    let hbsk_set = HSBK {
                                        hue: HUE_BLUE,
                                        saturation: LIFX_SATURATION_MAX as u16,
                                        brightness: brightness,
                                        kelvin: kelvin,
                                    };
                                    bulb.set_color(&mgr.sock, hbsk_set, duration);
                                }
        
                                if cc.contains("purple"){
                                    let hbsk_set = HSBK {
                                        hue: HUE_PURPLE,
                                        saturation: LIFX_SATURATION_MAX as u16,
                                        brightness: brightness,
                                        kelvin: kelvin,
                                    };
                                    bulb.set_color(&mgr.sock, hbsk_set, duration);
                                }
        
                                if cc.contains("pink"){
                                    let hbsk_set = HSBK {
                                        hue: HUE_PINK,
                                        saturation: 25000,
                                        brightness: brightness,
                                        kelvin: kelvin,
                                    };
                                    bulb.set_color(&mgr.sock, hbsk_set, duration);
                                }
        
        
                                if cc.contains("hue:"){
        
                                    let hue_split = cc.split("hue:");
                                    let hue_vec: Vec<&str> = hue_split.collect();
                                    let new_hue = match parse_u16_safe(&hue_vec[1]) {
                                        Ok(h) => h,
                                        Err(e) => {
                                            println!("Error parsing hue: {}", e);
                                            continue;
                                        }
                                    }; 
                                    let hbsk_set = HSBK {
                                        hue: new_hue,
                                        saturation: saturation,
                                        brightness: brightness,
                                        kelvin: kelvin,
                                    };
                                    bulb.set_color(&mgr.sock, hbsk_set, duration);
                                }
        
                                if cc.contains("saturation:"){
                                    let saturation_split = cc.split("saturation:");
                                    let saturation_vec: Vec<&str> = saturation_split.collect();
                                    let new_saturation_float = match parse_f64_safe(&saturation_vec[1]) {
                                        Ok(s) => s,
                                        Err(e) => {
                                            println!("Error parsing saturation: {}", e);
                                            continue;
                                        }
                                    }; 
                                    let new_saturation: u16 = (f64::from(100) * new_saturation_float) as u16;
                                    let hbsk_set = HSBK {
                                        hue: hue,
                                        saturation: new_saturation,
                                        brightness: brightness,
                                        kelvin: kelvin,
                                    };
                                    bulb.set_color(&mgr.sock, hbsk_set, duration);
                                }
        
                                if cc.contains("brightness:"){
                                    let brightness_split = cc.split("brightness:");
                                    let brightness_vec: Vec<&str> = brightness_split.collect();
                                    let new_brightness_float = match parse_f64_safe(&brightness_vec[1]) {
                                        Ok(b) => b,
                                        Err(e) => {
                                            println!("Error parsing brightness: {}", e);
                                            continue;
                                        }
                                    }; 
                                    let new_brightness: u16 = (LIFX_BRIGHTNESS_MAX * new_brightness_float as f32) as u16;
                                    let hbsk_set = HSBK {
                                        hue: hue,
                                        saturation: saturation,
                                        brightness: new_brightness,
                                        kelvin: kelvin,
                                    };
                                    bulb.set_color(&mgr.sock, hbsk_set, duration);
                                }
        
                                if cc.contains("kelvin:"){
                                    let kelvin_split = cc.split("kelvin:");
                                    let kelvin_vec: Vec<&str> = kelvin_split.collect();
                                    let new_kelvin = match parse_u16_safe(&kelvin_vec[1]) {
                                        Ok(k) => k,
                                        Err(e) => {
                                            println!("Error parsing kelvin: {}", e);
                                            continue;
                                        }
                                    }; 
                                    let hbsk_set = HSBK {
                                        hue: hue,
                                        saturation: 0,
                                        brightness: brightness,
                                        kelvin: new_kelvin,
                                    };
                                    bulb.set_color(&mgr.sock, hbsk_set, duration);
                                }
        
                                if cc.contains("rgb:"){
        
        
                                    let rgb_split = cc.split("rgb:");
                                    let rgb_vec: Vec<&str> = rgb_split.collect();
                                    let rgb_parts = rgb_vec[1].to_string();
        
                                    let rgb_part_split = rgb_parts.split(",");
                                    let rgb_parts_vec: Vec<&str> = rgb_part_split.collect();
        
                                    let red_int = match parse_i64_safe(&rgb_parts_vec[0]) {
                                        Ok(r) => r,
                                        Err(e) => {
                                            println!("Error parsing red value: {}", e);
                                            continue;
                                        }
                                    };
                                    let red_float: f32 = (red_int) as f32;
        
                                    let green_int = match parse_i64_safe(&rgb_parts_vec[1]) {
                                        Ok(g) => g,
                                        Err(e) => {
                                            println!("Error parsing green value: {}", e);
                                            continue;
                                        }
                                    };
                                    let green_float: f32 = (green_int) as f32;
        
                                    let blue_int = match parse_i64_safe(&rgb_parts_vec[2]) {
                                        Ok(b) => b,
                                        Err(e) => {
                                            println!("Error parsing blue value: {}", e);
                                            continue;
                                        }
                                    };
                                    let blue_float: f32 = (blue_int) as f32;
        
                                    let rgb = Srgb::new(red_float / 255.0, green_float / 255.0, blue_float / 255.0);
                                    let hcc: Hsv = rgb.into_color();
        
                                    // Convert HSV to LIFX HSBK format (16-bit values)
                                    let hbsk_set = HSBK {
                                        hue: ((hcc.hue.into_positive_degrees() * LIFX_HUE_DEGREE_FACTOR) as u32 % 0x10000) as u16,
                                        saturation: (hcc.saturation * LIFX_SATURATION_MAX) as u16,
                                        brightness: brightness,
                                        kelvin: kelvin,
                                    };

        
                                    bulb.set_color(&mgr.sock, hbsk_set, duration);
        
                                }
        
                                if cc.contains("#"){
                                    println!("!CC!");
                                    let hex_split = cc.split("#");
                                    let hex_vec: Vec<&str> = hex_split.collect();
                                    let hex = hex_vec[1].to_string();
        
                                    let rgb2 = match Rgb::from_hex_str(format!("#{}", hex).as_str()) {
                                        Ok(rgb) => rgb,
                                        Err(_) => {
                                            println!("Error parsing hex color: {}", hex);
                                            continue;
                                        }
                                    };
                                    // Rgb { r: 255.0, g: 204.0, b: 0.0 }
        
                                    println!("{:?}", rgb2);
        
                                    let red_int = match parse_i64_safe(&rgb2.get_red().to_string()) {
                                        Ok(r) => r,
                                        Err(e) => {
                                            println!("Error parsing red from hex: {}", e);
                                            continue;
                                        }
                                    };
                                    let red_float: f32 = (red_int) as f32;
        
                                    let green_int = match parse_i64_safe(&rgb2.get_green().to_string()) {
                                        Ok(g) => g,
                                        Err(e) => {
                                            println!("Error parsing green from hex: {}", e);
                                            continue;
                                        }
                                    };
                                    let green_float: f32 = (green_int) as f32;
        
                                    let blue_int = match parse_i64_safe(&rgb2.get_blue().to_string()) {
                                        Ok(b) => b,
                                        Err(e) => {
                                            println!("Error parsing blue from hex: {}", e);
                                            continue;
                                        }
                                    };
                                    let blue_float: f32 = (blue_int) as f32;
        
        
                                    println!("red_float: {:?}", red_float);
                                    println!("green_float: {:?}", green_float);
                                    println!("blue_float: {:?}", blue_float);
        
                    
                                    let rgb = Srgb::new(red_float / 255.0, green_float / 255.0, blue_float / 255.0);
                                    let hcc: Hsv = rgb.into_color();

                                    println!("hcc: {:?}", hcc);
        
                                    // Convert HSV to LIFX HSBK format (16-bit values)
                                    let hbsk_set = HSBK {
                                        hue: ((hcc.hue.into_positive_degrees() * LIFX_HUE_DEGREE_FACTOR) as u32 % 0x10000) as u16,
                                        saturation: (hcc.saturation * LIFX_SATURATION_MAX) as u16,
                                        brightness: brightness,
                                        kelvin: kelvin,
                                    };

                                    println!("hbsk_set: {:?}", hbsk_set);
        
        
        
                                    bulb.set_color(&mgr.sock, hbsk_set, duration);
        
                                }
        
                            }
                        }
        
        
                        // Brightness
                        if input.brightness.is_some() {
                            let brightness = match input.brightness {
                                Some(b) => b,
                                None => {
                                    return Response::text(json!({
                                        "error": "Missing brightness value"
                                    }).to_string()).with_status_code(400);
                                }
                            };
        
                            for bulb in &bulbs_vec {
        
        
                                let mut kelvin = 6500;
                                let mut saturation = 0;
                                let mut hue = 0;
        
                                let mut duration = 0;
                                if input.duration.is_some(){
                                    duration = input.duration.unwrap_or(0.0) as u32;
                                }
        
                                if bulb.lifx_color.is_some() {
                                    let lifxc = bulb.lifx_color.as_ref().unwrap();
                                    kelvin = lifxc.kelvin;
                                    saturation = lifxc.saturation;
                                    hue = lifxc.hue;
                                }
                                
                                let new_brightness_float = match parse_f64_safe(&brightness.to_string()) {
                                    Ok(b) => b,
                                    Err(e) => {
                                        println!("Error parsing brightness: {}", e);
                                        continue;
                                    }
                                }; 
                                let new_brightness: u16 = (LIFX_BRIGHTNESS_MAX * new_brightness_float as f32) as u16;
                                let hbsk_set = HSBK {
                                    hue: hue,
                                    saturation: saturation,
                                    brightness: new_brightness,
                                    kelvin: kelvin,
                                };
                                bulb.set_color(&mgr.sock, hbsk_set, duration);
        
                            }
        
                        }
        
                        // Infrared
                        if input.infrared.is_some() {
                            let infrared_val = match input.infrared {
                                Some(i) => i,
                                None => {
                                    return Response::text(json!({
                                        "error": "Missing infrared value"
                                    }).to_string()).with_status_code(400);
                                }
                            };
                            let new_brightness: u16 = (LIFX_BRIGHTNESS_MAX * infrared_val as f32) as u16;
        
                            for bulb in &bulbs_vec {
                                bulb.set_infrared(&mgr.sock, new_brightness);
                            }
                        }
        
        
                        // Return results in proper format
                        #[derive(Serialize)]
                        struct SingleStateResult {
                            id: String,
                            label: String,
                            status: String,
                        }

                        #[derive(Serialize)]
                        struct SingleStateResponse {
                            results: Vec<SingleStateResult>,
                        }

                        let mut results = Vec::new();
                        for bulb in &bulbs_vec {
                            results.push(SingleStateResult {
                                id: bulb.id.clone(),
                                label: bulb.label.clone(),
                                status: "ok".to_string(),
                            });
                        }

                        response = Response::json(&SingleStateResponse { results });
        
                    }
        
        
                        // ListLights
                        // https://api.lifx.com/v1/lights/:selector
                        if request.url().contains("/v1/lights/") && !request.url().contains("/state"){
                            response = Response::json(&bulbs_vec.clone());
                        }
                    } // Close the else block here
        
        
                    // Mutex locks will be automatically dropped when they go out of scope
        
                    return response;
                });
            });


        },
        Err(e) => {
            println!("{:?}", e);
        }
    }










}

#[cfg(test)]
mod tests {
    use super::*;
    use std::net::{IpAddr, Ipv4Addr};

    #[test]
    fn test_bulb_info_new() {
        let source = 0x12345678;
        let target = 0xABCDEF123456;
        let addr = SocketAddr::new(IpAddr::V4(Ipv4Addr::new(192, 168, 1, 100)), 56700);
        
        let bulb = BulbInfo::new(source, target, addr);
        
        assert_eq!(bulb.source, source);
        assert_eq!(bulb.target, target);
        assert_eq!(bulb.addr, addr);
        assert_eq!(bulb.connected, true);
        assert_eq!(bulb.power, "off");
        assert_eq!(bulb.brightness, 0.0);
        assert!(bulb.lifx_color.is_none());
        assert!(bulb.lifx_group.is_none());
        assert!(bulb.lifx_location.is_none());
        assert!(bulb.product.is_none());
    }

    #[test]
    fn test_bulb_info_update() {
        let source = 0x12345678;
        let target = 0xABCDEF123456;
        let addr1 = SocketAddr::new(IpAddr::V4(Ipv4Addr::new(192, 168, 1, 100)), 56700);
        let addr2 = SocketAddr::new(IpAddr::V4(Ipv4Addr::new(192, 168, 1, 101)), 56700);
        
        let mut bulb = BulbInfo::new(source, target, addr1);
        let initial_last_seen = bulb.last_seen;
        
        // Sleep briefly to ensure time difference
        std::thread::sleep(Duration::from_millis(10));
        
        bulb.update(addr2);
        
        assert_eq!(bulb.addr, addr2);
        assert!(bulb.last_seen > initial_last_seen);
    }

    #[test]
    fn test_refreshable_data_empty() {
        let data: RefreshableData<String> = RefreshableData::empty(
            Duration::from_secs(60),
            Message::GetLabel
        );
        
        assert!(data.data.is_none());
        assert!(data.needs_refresh());
        assert!(data.as_ref().is_none());
    }

    #[test]
    fn test_refreshable_data_update() {
        let mut data: RefreshableData<String> = RefreshableData::empty(
            Duration::from_secs(60),
            Message::GetLabel
        );
        
        data.update("Test Label".to_string());
        
        assert!(data.data.is_some());
        assert!(!data.needs_refresh());
        assert_eq!(data.as_ref().unwrap(), "Test Label");
    }

    #[test]
    fn test_refreshable_data_expiration() {
        let mut data: RefreshableData<String> = RefreshableData::empty(
            Duration::from_millis(10),
            Message::GetLabel
        );
        
        data.update("Test Label".to_string());
        assert!(!data.needs_refresh());
        
        // Wait for expiration
        std::thread::sleep(Duration::from_millis(15));
        assert!(data.needs_refresh());
    }

    #[test]
    fn test_lifx_color_creation() {
        let color = LifxColor {
            hue: HUE_CYAN,
            saturation: LIFX_SATURATION_MAX as u16,
            kelvin: 3500,
            brightness: 32768,
        };
        
        assert_eq!(color.hue, HUE_CYAN);
        assert_eq!(color.saturation, LIFX_SATURATION_MAX as u16);
        assert_eq!(color.kelvin, 3500);
        assert_eq!(color.brightness, 32768);
    }

    #[test]
    fn test_lifx_group_creation() {
        let group = LifxGroup {
            id: "group123".to_string(),
            name: "Living Room".to_string(),
        };
        
        assert_eq!(group.id, "group123");
        assert_eq!(group.name, "Living Room");
    }

    #[test]
    fn test_lifx_location_creation() {
        let location = LifxLocation {
            id: "loc456".to_string(),
            name: "Home".to_string(),
        };
        
        assert_eq!(location.id, "loc456");
        assert_eq!(location.name, "Home");
    }

    #[test]
    fn test_config_creation() {
        let config = Config {
            secret_key: "test_secret".to_string(),
            port: 8080,
        };
        
        assert_eq!(config.secret_key, "test_secret");
        assert_eq!(config.port, 8080);
    }

    // Color conversion helper function tests
    fn convert_rgb_to_hsbk(red: f32, green: f32, blue: f32) -> (u16, u16) {
        let rgb = Srgb::new(red / 255.0, green / 255.0, blue / 255.0);
        let hcc: Hsv = rgb.into_color();
        
        let hue = ((hcc.hue.into_positive_degrees() * LIFX_HUE_DEGREE_FACTOR) as u32 % 0x10000) as u16;
        let saturation = (hcc.saturation * LIFX_SATURATION_MAX) as u16;
        
        (hue, saturation)
    }

    #[test]
    fn test_color_conversion_red() {
        let (hue, saturation) = convert_rgb_to_hsbk(255.0, 0.0, 0.0);
        assert_eq!(hue, 0);
        assert_eq!(saturation, LIFX_SATURATION_MAX as u16);
    }

    #[test]
    fn test_color_conversion_green() {
        let (hue, saturation) = convert_rgb_to_hsbk(0.0, 255.0, 0.0);
        // Green is at 120 degrees, which maps to approximately 21845 in LIFX scale
        assert!((hue as i32 - 21845).abs() < 100);
        assert_eq!(saturation, LIFX_SATURATION_MAX as u16);
    }

    #[test]
    fn test_color_conversion_blue() {
        let (hue, saturation) = convert_rgb_to_hsbk(0.0, 0.0, 255.0);
        // Blue is at 240 degrees, which maps to approximately 43690 in LIFX scale
        assert!((hue as i32 - 43690).abs() < 100);
        assert_eq!(saturation, LIFX_SATURATION_MAX as u16);
    }

    #[test]
    fn test_color_conversion_white() {
        let (_, saturation) = convert_rgb_to_hsbk(255.0, 255.0, 255.0);
        assert_eq!(saturation, 0); // White has no saturation
    }

    #[test]
    fn test_parse_u16_safe_valid() {
        assert_eq!(parse_u16_safe("1234").unwrap(), 1234);
        assert_eq!(parse_u16_safe("0").unwrap(), 0);
        assert_eq!(parse_u16_safe("65535").unwrap(), 65535);
    }

    #[test]
    fn test_parse_u16_safe_invalid() {
        assert!(parse_u16_safe("abc").is_err());
        assert!(parse_u16_safe("-1").is_err());
        assert!(parse_u16_safe("65536").is_err());
        assert!(parse_u16_safe("").is_err());
    }

    #[test]
    fn test_parse_f64_safe_valid() {
        assert_eq!(parse_f64_safe("12.34").unwrap(), 12.34);
        assert_eq!(parse_f64_safe("0").unwrap(), 0.0);
        assert_eq!(parse_f64_safe("-5.67").unwrap(), -5.67);
    }

    #[test]
    fn test_parse_f64_safe_invalid() {
        assert!(parse_f64_safe("abc").is_err());
        assert!(parse_f64_safe("").is_err());
        assert!(parse_f64_safe("12.34.56").is_err());
    }

    #[test]
    fn test_parse_i64_safe_valid() {
        assert_eq!(parse_i64_safe("1234").unwrap(), 1234);
        assert_eq!(parse_i64_safe("0").unwrap(), 0);
        assert_eq!(parse_i64_safe("-1234").unwrap(), -1234);
    }

    #[test]
    fn test_parse_i64_safe_invalid() {
        assert!(parse_i64_safe("abc").is_err());
        assert!(parse_i64_safe("").is_err());
        assert!(parse_i64_safe("12.34").is_err());
    }

    #[test]
    fn test_bulb_info_with_none_fields() {
        let source = 0x12345678;
        let target = 0xABCDEF123456;
        let addr = SocketAddr::new(IpAddr::V4(Ipv4Addr::new(192, 168, 1, 100)), 56700);
        
        let bulb = BulbInfo::new(source, target, addr);
        
        // Test that methods handle None values gracefully
        assert!(bulb.lifx_group.is_none());
        assert!(bulb.lifx_location.is_none());
        assert!(bulb.lifx_color.is_none());
        assert!(bulb.product.is_none());
    }

    // Security tests for authentication
    #[test]
    fn test_rate_limiter_basic() {
        let limiter = RateLimiter::new();
        let client_ip = "192.168.1.1".to_string();
        
        // First attempt should succeed
        assert!(limiter.check_and_update(client_ip.clone()));
        
        // Subsequent attempts within limit should succeed
        for _ in 1..MAX_AUTH_ATTEMPTS {
            assert!(limiter.check_and_update(client_ip.clone()));
        }
        
        // Exceeding limit should fail
        assert!(!limiter.check_and_update(client_ip.clone()));
    }

    #[test]
    fn test_rate_limiter_window_reset() {
        let limiter = RateLimiter::new();
        let client_ip = "192.168.1.2".to_string();
        
        // Fill up the attempts
        for _ in 0..MAX_AUTH_ATTEMPTS {
            assert!(limiter.check_and_update(client_ip.clone()));
        }
        
        // Should be blocked now
        assert!(!limiter.check_and_update(client_ip.clone()));
        
        // Simulate waiting for window to expire
        // Note: In a real test, we'd need to mock time or use a configurable duration
        // For now, we'll test with a different IP
        let client_ip2 = "192.168.1.3".to_string();
        assert!(limiter.check_and_update(client_ip2));
    }

    #[test]
    fn test_rate_limiter_different_ips() {
        let limiter = RateLimiter::new();
        
        // Different IPs should have independent limits
        for i in 0..10 {
            let ip = format!("192.168.1.{}", i);
            assert!(limiter.check_and_update(ip));
        }
    }

    #[test]
    fn test_rate_limiter_cleanup() {
        let limiter = RateLimiter::new();
        
        // Add some entries
        for i in 0..5 {
            let ip = format!("192.168.1.{}", i);
            limiter.check_and_update(ip);
        }
        
        // Cleanup should not affect recent entries
        limiter.cleanup_old_entries();
        
        // Recent entries should still be tracked
        let test_ip = "192.168.1.0".to_string();
        for _ in 1..MAX_AUTH_ATTEMPTS {
            assert!(limiter.check_and_update(test_ip.clone()));
        }
        assert!(!limiter.check_and_update(test_ip));
    }

    #[test]
    fn test_auth_result_enum() {
        // Test that AuthResult can properly hold responses
        let unauth = AuthResult::Unauthorized(Response::text("test"));
        match unauth {
            AuthResult::Unauthorized(_) => assert!(true),
            AuthResult::Authorized => assert!(false, "Should be unauthorized"),
        }
        
        let auth = AuthResult::Authorized;
        match auth {
            AuthResult::Authorized => assert!(true),
            AuthResult::Unauthorized(_) => assert!(false, "Should be authorized"),
        }
    }

    #[test]
    fn test_color_conversion_yellow() {
        let (hue, saturation) = convert_rgb_to_hsbk(255.0, 255.0, 0.0);
        // Yellow is at 60 degrees
        assert!((hue as i32 - HUE_YELLOW as i32).abs() < 100);
        assert_eq!(saturation, LIFX_SATURATION_MAX as u16);
    }

    #[test]
    fn test_color_conversion_cyan() {
        let (hue, saturation) = convert_rgb_to_hsbk(0.0, 255.0, 255.0);
        // Cyan is at 180 degrees
        assert!((hue as i32 - HUE_CYAN as i32).abs() < 100);
        assert_eq!(saturation, LIFX_SATURATION_MAX as u16);
    }

    #[test]
    fn test_color_conversion_magenta() {
        let (hue, saturation) = convert_rgb_to_hsbk(255.0, 0.0, 255.0);
        // Magenta is at 300 degrees, which is approximately 54613 in LIFX scale
        let expected_hue = ((300.0 * LIFX_HUE_DEGREE_FACTOR) as u32 % 0x10000) as u16;
        assert!((hue as i32 - expected_hue as i32).abs() < 100);
        assert_eq!(saturation, LIFX_SATURATION_MAX as u16);
    }

    #[test]
    fn test_color_conversion_orange() {
        let (hue, saturation) = convert_rgb_to_hsbk(255.0, 165.0, 0.0);
        // Orange is approximately at 39 degrees
        assert!((hue as i32 - HUE_ORANGE as i32).abs() < 500);
        assert_eq!(saturation, LIFX_SATURATION_MAX as u16);
    }

    #[test]
    fn test_color_conversion_purple() {
        let (hue, saturation) = convert_rgb_to_hsbk(128.0, 0.0, 128.0);
        // Purple is at 300 degrees (same as magenta)
        let expected_hue = ((300.0 * LIFX_HUE_DEGREE_FACTOR) as u32 % 0x10000) as u16;
        assert!((hue as i32 - expected_hue as i32).abs() < 100);
        assert_eq!(saturation, LIFX_SATURATION_MAX as u16);
    }

    #[test]
    fn test_color_conversion_gray() {
        let (_, saturation) = convert_rgb_to_hsbk(128.0, 128.0, 128.0);
        assert_eq!(saturation, 0); // Gray has no saturation
    }

    #[test]
    fn test_color_conversion_black() {
        let (_, saturation) = convert_rgb_to_hsbk(0.0, 0.0, 0.0);
        // Black can have any hue but saturation should be 0
        assert_eq!(saturation, 0);
    }

    #[test]
    fn test_lifx_hue_conversion_boundaries() {
        // Test boundary conditions for hue conversion
        
        // 0 degrees should map to 0
        let hue_0 = ((0.0 * LIFX_HUE_DEGREE_FACTOR) as u32 % 0x10000) as u16;
        assert_eq!(hue_0, 0);
        
        // 360 degrees should wrap to 0
        let hue_360 = ((360.0 * LIFX_HUE_DEGREE_FACTOR) as u32 % 0x10000) as u16;
        assert_eq!(hue_360, 0);
        
        // 180 degrees should map to 32768 (half of 65536)
        let hue_180 = ((180.0 * LIFX_HUE_DEGREE_FACTOR) as u32 % 0x10000) as u16;
        assert_eq!(hue_180, 32768);
        
        // 90 degrees should map to 16384 (quarter of 65536)
        let hue_90 = ((90.0 * LIFX_HUE_DEGREE_FACTOR) as u32 % 0x10000) as u16;
        assert_eq!(hue_90, 16384);
        
        // 270 degrees should map to 49152 (three quarters of 65536)
        let hue_270 = ((270.0 * LIFX_HUE_DEGREE_FACTOR) as u32 % 0x10000) as u16;
        assert_eq!(hue_270, 49152);
    }

    #[test]
    fn test_lifx_saturation_brightness_conversion() {
        // Test saturation and brightness conversions
        
        // Full saturation (1.0) should map to 65535
        let full_sat = (1.0 * LIFX_SATURATION_MAX) as u16;
        assert_eq!(full_sat, 65535);
        
        // Half saturation (0.5) should map to 32767.5 (rounded to 32768)
        let half_sat = (0.5 * LIFX_SATURATION_MAX) as u16;
        assert!((half_sat as i32 - 32768).abs() <= 1);
        
        // No saturation (0.0) should map to 0
        let no_sat = (0.0 * LIFX_SATURATION_MAX) as u16;
        assert_eq!(no_sat, 0);
        
        // Same for brightness
        let full_bright = (1.0 * LIFX_BRIGHTNESS_MAX) as u16;
        assert_eq!(full_bright, 65535);
        
        let half_bright = (0.5 * LIFX_BRIGHTNESS_MAX) as u16;
        assert!((half_bright as i32 - 32768).abs() <= 1);
        
        let no_bright = (0.0 * LIFX_BRIGHTNESS_MAX) as u16;
        assert_eq!(no_bright, 0);
    }

    #[test]
    fn test_named_color_constants() {
        // Verify that our named color constants match expected degree values
        
        assert_eq!(HUE_RED, 0);
        
        // Orange ~39 degrees
        let expected_orange = ((39.0 * LIFX_HUE_DEGREE_FACTOR) as u32 % 0x10000) as u16;
        assert!((HUE_ORANGE as i32 - expected_orange as i32).abs() < 10);
        
        // Yellow 60 degrees
        let expected_yellow = ((60.0 * LIFX_HUE_DEGREE_FACTOR) as u32 % 0x10000) as u16;
        assert!((HUE_YELLOW as i32 - expected_yellow as i32).abs() < 10);
        
        // Green 120 degrees
        let expected_green = ((120.0 * LIFX_HUE_DEGREE_FACTOR) as u32 % 0x10000) as u16;
        assert!((HUE_GREEN as i32 - expected_green as i32).abs() < 10);
        
        // Cyan 180 degrees
        let expected_cyan = ((180.0 * LIFX_HUE_DEGREE_FACTOR) as u32 % 0x10000) as u16;
        assert_eq!(HUE_CYAN, expected_cyan);
        
        // Blue 240 degrees
        let expected_blue = ((240.0 * LIFX_HUE_DEGREE_FACTOR) as u32 % 0x10000) as u16;
        assert!((HUE_BLUE as i32 - expected_blue as i32).abs() < 10);
        
        // Purple ~275 degrees
        let expected_purple = ((275.0 * LIFX_HUE_DEGREE_FACTOR) as u32 % 0x10000) as u16;
        assert!((HUE_PURPLE as i32 - expected_purple as i32).abs() < 10);
        
        // Pink ~350 degrees
        let expected_pink = ((350.0 * LIFX_HUE_DEGREE_FACTOR) as u32 % 0x10000) as u16;
        assert!((HUE_PINK as i32 - expected_pink as i32).abs() < 10);
    }
}<|MERGE_RESOLUTION|>--- conflicted
+++ resolved
@@ -892,51 +892,6 @@
             
         
         
-<<<<<<< HEAD
-=======
-                    let mut bulbs_vec: Vec<&BulbInfo> = Vec::new();
-        
-                    let bulbs = match mgr.bulbs.lock() {
-                        Ok(b) => b,
-                        Err(e) => {
-                            eprintln!("Failed to acquire bulbs lock: {}", e);
-                            return Response::text("Internal Server Error").with_status_code(500);
-                        }
-                    };
-                    
-                        
-                    for bulb in bulbs.values() {
-                        println!("{:?}", *bulb);
-                        bulbs_vec.push(bulb);
-                    }
-        
-                    if selector == "all"{
-                    
-                    }
-        
-                    if selector.contains("group_id:"){
-                        bulbs_vec = bulbs_vec
-                        .into_iter()
-                        .filter(|b| b.lifx_group.as_ref().map_or(false, |g| g.id.contains(&selector.replace("group_id:", ""))))
-                        .collect();
-                    }
-        
-                    if selector.contains("location_id:"){
-                        bulbs_vec = bulbs_vec
-                        .into_iter()
-                        .filter(|b| b.lifx_location.as_ref().map_or(false, |l| l.id.contains(&selector.replace("location_id:", ""))))
-                        .collect();
-                    }
-        
-                    if selector.contains("id:"){
-                        bulbs_vec = bulbs_vec
-                        .into_iter()
-                        .filter(|b| b.id.contains(&selector.replace("id:", "")))
-                        .collect();
-                    }
-        
-        
->>>>>>> e2210e38
                     // (PUT) SetStates
                     // https://api.lifx.com/v1/lights/states
                     if request.url().contains("/lights/states") && request.method() == "PUT" {
@@ -965,163 +920,22 @@
                         if selector.contains("group_id:"){
                             bulbs_vec = bulbs_vec
                             .into_iter()
-                            .filter(|b| b.lifx_group.as_ref().unwrap().id.contains(&selector.replace("group_id:", "")))
+                            .filter(|b| b.lifx_group.as_ref().map_or(false, |g| g.id.contains(&selector.replace("group_id:", ""))))
                             .collect();
                         }
         
                         if selector.contains("location_id:"){
                             bulbs_vec = bulbs_vec
                             .into_iter()
-                            .filter(|b| b.lifx_location.as_ref().unwrap().id.contains(&selector.replace("location_id:", "")))
+                            .filter(|b| b.lifx_location.as_ref().map_or(false, |l| l.id.contains(&selector.replace("location_id:", ""))))
                             .collect();
                         }
-<<<<<<< HEAD
         
                         if selector.contains("id:"){
                             bulbs_vec = bulbs_vec
                             .into_iter()
                             .filter(|b| b.id.contains(&selector.replace("id:", "")))
                             .collect();
-=======
-
-                        let body = try_or_400!(rouille::input::plain_text_body(request));
-                        let input: StatesRequest = try_or_400!(serde_json::from_str(&body));
-                        let mut results = Vec::new();
-
-                        for state_update in input.states {
-                            // Filter bulbs based on selector
-                            let mut filtered_bulbs: Vec<&BulbInfo> = Vec::new();
-                            
-                            for bulb in bulbs.values() {
-                                let mut matches = false;
-                                
-                                if state_update.selector == "all" {
-                                    matches = true;
-                                } else if state_update.selector.starts_with("id:") {
-                                    let id = state_update.selector.strip_prefix("id:").unwrap_or("");
-                                    matches = bulb.id.contains(id);
-                                } else if state_update.selector.starts_with("group_id:") {
-                                    let group_id = state_update.selector.strip_prefix("group_id:").unwrap_or("");
-                                    matches = bulb.lifx_group.as_ref().map_or(false, |g| g.id.contains(group_id));
-                                } else if state_update.selector.starts_with("location_id:") {
-                                    let location_id = state_update.selector.strip_prefix("location_id:").unwrap_or("");
-                                    matches = bulb.lifx_location.as_ref().map_or(false, |l| l.id.contains(location_id));
-                                } else if state_update.selector.starts_with("label:") {
-                                    let label = state_update.selector.strip_prefix("label:").unwrap_or("");
-                                    matches = bulb.label.contains(label);
-                                }
-                                
-                                if matches {
-                                    filtered_bulbs.push(bulb);
-                                }
-                            }
-
-                            // Apply state changes to filtered bulbs
-                            for bulb in filtered_bulbs {
-                                let mut status = "ok";
-                                
-                                // Apply power state
-                                if let Some(ref power) = state_update.power {
-                                    let result = if power == "on" {
-                                        bulb.set_power(&mgr.sock, PowerLevel::Enabled)
-                                    } else {
-                                        bulb.set_power(&mgr.sock, PowerLevel::Standby)
-                                    };
-                                    
-                                    if result.is_err() {
-                                        status = "error";
-                                    }
-                                }
-                                
-                                // Apply color if specified
-                                if let Some(ref color_str) = state_update.color {
-                                    // Reuse existing color parsing logic
-                                    let mut kelvin = bulb.lifx_color.as_ref().map_or(6500, |c| c.kelvin);
-                                    let mut brightness = bulb.lifx_color.as_ref().map_or(LIFX_BRIGHTNESS_MAX as u16, |c| c.brightness);
-                                    let mut saturation = bulb.lifx_color.as_ref().map_or(0, |c| c.saturation);
-                                    let mut hue = bulb.lifx_color.as_ref().map_or(0, |c| c.hue);
-                                    let duration = state_update.duration.unwrap_or(0.0) as u32;
-                                    
-                                    // Parse color string and update HSBK values
-                                    let hsbk = if color_str.starts_with("kelvin:") {
-                                        let k = color_str.strip_prefix("kelvin:").unwrap_or("6500").parse::<u16>().unwrap_or(6500);
-                                        HSBK { hue, saturation: 0, brightness, kelvin: k }
-                                    } else if color_str.starts_with("hue:") {
-                                        let h = color_str.strip_prefix("hue:").unwrap_or("0").parse::<u16>().unwrap_or(0);
-                                        HSBK { hue: h, saturation, brightness, kelvin }
-                                    } else if color_str.starts_with("brightness:") {
-                                        let b = color_str.strip_prefix("brightness:").unwrap_or("1.0").parse::<f64>().unwrap_or(1.0);
-                                        HSBK { hue, saturation, brightness: (b as f32 * LIFX_BRIGHTNESS_MAX) as u16, kelvin }
-                                    } else if color_str.starts_with("saturation:") {
-                                        let s = color_str.strip_prefix("saturation:").unwrap_or("1.0").parse::<f64>().unwrap_or(1.0);
-                                        HSBK { hue, saturation: (s as f32 * LIFX_SATURATION_MAX) as u16, brightness, kelvin }
-                                    } else {
-                                        // Handle named colors
-                                        match color_str.as_str() {
-                                            "white" => HSBK { hue: 0, saturation: 0, brightness, kelvin },
-                                            "red" => HSBK { hue: HUE_RED, saturation: LIFX_SATURATION_MAX as u16, brightness, kelvin },
-                                            "orange" => HSBK { hue: HUE_ORANGE, saturation: LIFX_SATURATION_MAX as u16, brightness, kelvin },
-                                            "yellow" => HSBK { hue: HUE_YELLOW, saturation: LIFX_SATURATION_MAX as u16, brightness, kelvin },
-                                            "cyan" => HSBK { hue: HUE_CYAN, saturation: LIFX_SATURATION_MAX as u16, brightness, kelvin },
-                                            "green" => HSBK { hue: HUE_GREEN, saturation: LIFX_SATURATION_MAX as u16, brightness, kelvin },
-                                            "blue" => HSBK { hue: HUE_BLUE, saturation: LIFX_SATURATION_MAX as u16, brightness, kelvin },
-                                            "purple" => HSBK { hue: HUE_PURPLE, saturation: LIFX_SATURATION_MAX as u16, brightness, kelvin },
-                                            "pink" => HSBK { hue: HUE_PINK, saturation: 25000, brightness, kelvin },
-                                            _ => HSBK { hue, saturation, brightness, kelvin }
-                                        }
-                                    };
-                                    
-                                    if bulb.set_color(&mgr.sock, hsbk, duration).is_err() {
-                                        status = "error";
-                                    }
-                                }
-                                
-                                // Apply brightness if specified independently
-                                if state_update.color.is_none() && state_update.brightness.is_some() {
-                                    let brightness_val = match state_update.brightness {
-                                        Some(b) => b,
-                                        None => {
-                                            results.push(StateResult {
-                                                id: bulb.id.clone(),
-                                                label: bulb.label.clone(),
-                                                status: "error".to_string(),
-                                            });
-                                            continue;
-                                        }
-                                    };
-                                    let duration = state_update.duration.unwrap_or(0.0) as u32;
-                                    
-                                    let mut kelvin = bulb.lifx_color.as_ref().map_or(6500, |c| c.kelvin);
-                                    let mut saturation = bulb.lifx_color.as_ref().map_or(0, |c| c.saturation);
-                                    let mut hue = bulb.lifx_color.as_ref().map_or(0, |c| c.hue);
-                                    
-                                    let hsbk = HSBK {
-                                        hue,
-                                        saturation,
-                                        brightness: (brightness_val as f32 * LIFX_BRIGHTNESS_MAX) as u16,
-                                        kelvin,
-                                    };
-                                    
-                                    if bulb.set_color(&mgr.sock, hsbk, duration).is_err() {
-                                        status = "error";
-                                    }
-                                }
-                                
-                                // Apply infrared if specified
-                                if let Some(infrared) = state_update.infrared {
-                                    let ir_brightness = (infrared as f32 * LIFX_BRIGHTNESS_MAX) as u16;
-                                    if bulb.set_infrared(&mgr.sock, ir_brightness).is_err() {
-                                        status = "error";
-                                    }
-                                }
-                                
-                                results.push(StateResult {
-                                    id: bulb.id.clone(),
-                                    label: bulb.label.clone(),
-                                    status: status.to_string(),
-                                });
-                            }
->>>>>>> e2210e38
                         }
         
                     // (PUT) SetState
